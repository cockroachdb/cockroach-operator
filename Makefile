# Copyright 2021 The Cockroach Authors
#
# Licensed under the Apache License, Version 2.0 (the "License");
# you may not use this file except in compliance with the License.
# You may obtain a copy of the License at
#
#     https://www.apache.org/licenses/LICENSE-2.0
#
# Unless required by applicable law or agreed to in writing, software
# distributed under the License is distributed on an "AS IS" BASIS,
# WITHOUT WARRANTIES OR CONDITIONS OF ANY KIND, either express or implied.
# See the License for the specific language governing permissions and
# limitations under the License.

#
# This project requires the use of bazel.
# Install instuctions https://docs.bazel.build/versions/master/install.html
#

# values used in workspace-status.sh
DOCKER_REGISTRY?=cockroachdb
DOCKER_IMAGE_REPOSITORY?=cockroachdb-operator
VERSION?=$(shell cat version.txt)
APP_VERSION?=v$(VERSION)
GCP_PROJECT?=chris-love-operator-playground
GCP_ZONE?=us-central1-a
CLUSTER_NAME?=bazel-test
DEV_REGISTRY?=gcr.io/$(GCP_PROJECT)
COCKROACH_DATABASE_VERSION=v20.2.5

# used for running e2e tests with OpenShift
PULL_SECRET?=
GCP_REGION?=
BASE_DOMAIN?=

#
# Unit Testing Targets
#
.PHONY: test/all
test/all:
	bazel test //apis/... //pkg/... //hack/... --test_arg=--test.v

.PHONY: test/apis
test/apis:
	bazel test //apis/...

.PHONY: test/pkg
test/pkg:
	bazel test //pkg/...

# This runs the all of the verify scripts and
# takes a bit of time.
.PHONY: test/verify
test/verify:
	bazel test //hack/...

# Run only e2e stort tests
# We can use this to only run one specific test
.PHONY: test/e2e-short
test/e2e-short:
	bazel test //e2e/... --test_arg=--test.short

#
# End to end testing targets
#
# kind: use make test/e2e/kind
# gke: use make test/e2e/gke
#
# kubetest2 binaries from the kubernetes testing team is used
# by the e2e tests.  We maintain the binaries and the binaries are
# downloaded from google storage by bazel.  See hack/bin/deps.bzl
# Once the repo releases binaries we should vendor the tag or
# download the built binaries.

# This target is used by kubetest2-tester-exec when running a kind test
# This target exportis the kubeconfig from kind and then runs
# k8s:k8s -type kind which checks to see if kind is up and running.
# Then bazel e2e testing is run.
# An example of calling this is using make test/e2e/testrunner-kind-upgrades
test/e2e/testrunner-kind-%: PACKAGE=$*
test/e2e/testrunner-kind-%:
	bazel-bin/hack/bin/kind export kubeconfig --name $(CLUSTER_NAME)
	bazel run //hack/k8s:k8s -- -type kind
	bazel test --stamp //e2e/$(PACKAGE)/... --test_arg=-test.parallel=8 --test_arg=parallel=true

# Use this target to run e2e tests using a kind k8s cluster.
# This target uses kind to start a k8s cluster  and runs the e2e tests
# against that cluster.
# This is the main entrypoint for running the e2e tests on kind.
# This target runs kubetest2 kind that starts a kind cluster
# Then kubetest2 tester exec is run which runs the make target
# test/e2e/testrunner-kind.
# After the tests run the cluster is deleted.
# If you need a unique cluster name override CLUSTER_NAME.
test/e2e/kind-%: PACKAGE=$*
test/e2e/kind-%:
	bazel build //hack/bin/...
	PATH=${PATH}:bazel-bin/hack/bin kubetest2 kind --cluster-name=$(CLUSTER_NAME) \
		--up --down -v 10 --test=exec -- make test/e2e/testrunner-kind-$(PACKAGE)

# This target is used by kubetest2-tester-exec when running a gke test
# k8s:k8s -type gke which checks to see if gke is up and running.
# Then bazel e2e testing is run.
# This target also installs the operator in the default namespace
# you may need to overrirde the DOCKER_IMAGE_REPOSITORY to match
# the GKEs project repo.
.PHONY: test/e2e/testrunner-gke
test/e2e/testrunner-gke:
	bazel run //hack/k8s:k8s -- -type gke
	K8S_CLUSTER=gke_$(GCP_PROJECT)_$(GCP_ZONE)_$(CLUSTER_NAME) \
	DEV_REGISTRY=$(DEV_REGISTRY) \
	# TODO this is not working because we create the cluster role binding now
	# for openshift.  We need to move this to a different target
	#bazel run --stamp --platforms=@io_bazel_rules_go//go/toolchain:linux_amd64 \
	#	//manifests:install_operator.apply
	bazel test --stamp --test_arg=--pvc=true //e2e/upgrades/...
	bazel test --stamp --test_arg=--pvc=true //e2e/create/...
	bazel test --stamp --test_arg=--pvc=true //e2e/pvcresize/...
	bazel test --stamp --test_arg=--pvc=true //e2e/decomission/...

# Use this target to run e2e tests with a gke cluster.
# This target uses kind to start a gke k8s cluster  and runs the e2e tests
# against that cluster.
# This is the main entrypoint for running the e2e tests on gke kind.
# This target runs kubetest2 gke that starts a gke cluster
# Then kubetest2 tester exec is run which runs the make target
# test/e2e/testrunner-gke.
# After the tests run the cluster is deleted.
# If you need a unique cluster name override CLUSTER_NAME.
# You will probably want to override GCP_ZONE and GCP_PROJECT as well.
# The gcloud binary is used to start the cluster and is not installed by bazel.
# You also need gcp permission to start a cluster and upload containers to the
# projects registry.
.PHONY: test/e2e/gke
test/e2e/gke:
	bazel build //hack/bin/...
	PATH=${PATH}:bazel-bin/hack/bin bazel-bin/hack/bin/kubetest2 gke --cluster-name=$(CLUSTER_NAME) \
		--zone=$(GCP_ZONE) --project=$(GCP_PROJECT) \
		--version latest --up --down -v 10 --ignore-gcp-ssh-key \
		--test=exec -- make test/e2e/testrunner-gke

.PHONY: test/e2e/testrunner-openshift
test/e2e/testrunner-openshift:
	bazel test --stamp //e2e/upgrades/...  --action_env=KUBECONFIG=$(HOME)/openshift-$(CLUSTER_NAME)/auth/kubeconfig
	bazel test --stamp //e2e/create/...  --action_env=KUBECONFIG=$(HOME)/openshift-$(CLUSTER_NAME)/auth/kubeconfig
	bazel test --stamp //e2e/decomission/...  --action_env=KUBECONFIG=$(HOME)/openshift-$(CLUSTER_NAME)/auth/kubeconfig

<<<<<<< HEAD
.PHONY: test/e2e/delete-openshift
test/e2e/delete-openshift:
	bazel build //hack/bin/... //e2e/kubetest2-openshift/...
	PATH=${PATH}:bazel-bin/hack/bin:bazel-bin/e2e/kubetest2-openshift/kubetest2-openshift_/ \
	     bazel-bin/hack/bin/kubetest2 openshift --cluster-name=$(CLUSTER_NAME) \
	     --gcp-project-id=$(GCP_PROJECT) \
	     --gcp-region=$(GCP_REGION) \
	     --base-domain=$(BASE_DOMAIN) \
	     --pull-secret-file=$(PULL_SECRET) \
	     --down

.PHONY: test/e2e/create-openshift
test/e2e/create-openshift:
=======
# Use this target to run e2e tests with a openshift cluster.
# This target uses kind to start a openshift cluster and runs the e2e tests
# against that cluster. A full TLD is required to creat an openshift clutser.
# This target runs kubetest2 openshift that starts a openshift cluster
# Then kubetest2 tester exec is run which runs the make target
# test/e2e/testrunner-openshift.  After the tests run the cluster is deleted.
# See the instructions in the kubetes2-openshift on running the
# provider.
.PHONY: test/e2e/openshift
test/e2e/openshift:
>>>>>>> ffe3c871
	bazel build //hack/bin/... //e2e/kubetest2-openshift/...
	PATH=${PATH}:bazel-bin/hack/bin:bazel-bin/e2e/kubetest2-openshift/kubetest2-openshift_/ \
	     bazel-bin/hack/bin/kubetest2 openshift --cluster-name=$(CLUSTER_NAME) \
	     --gcp-project-id=$(GCP_PROJECT) \
	     --gcp-region=$(GCP_REGION) \
	     --base-domain=$(BASE_DOMAIN) \
	     --pull-secret-file=$(PULL_SECRET) \
<<<<<<< HEAD
	     --up
=======
	     --up --down --test=exec -- make test/e2e/testrunner-openshift
>>>>>>> ffe3c871

#
# Different dev targets
#
.PHONY: dev/build
dev/build:
	bazel build //...

.PHONY: dev/fmt
dev/fmt:
	bazel run //hack:update-gofmt

.PHONY: dev/generate
dev/generate:
	bazel run //hack:update-codegen //hack:update-crds

#
# Targets that allow to install the operator on an existing cluster
#
.PHONY: k8s/apply
k8s/apply:
	K8S_CLUSTER=gke_$(GCP_PROJECT)_$(GCP_ZONE)_$(CLUSTER_NAME) \
	DEV_REGISTRY=$(DEV_REGISTRY) \
	bazel run --stamp --platforms=@io_bazel_rules_go//go/toolchain:linux_amd64 \
		//manifests:install_operator.apply

.PHONY: k8s/delete
k8s/delete:
	K8S_CLUSTER=gke_$(GCP_PROJECT)_$(GCP_ZONE)_$(CLUSTER_NAME) \
	DEV_REGISTRY=$(DEV_REGISTRY) \
	bazel run --stamp --platforms=@io_bazel_rules_go//go/toolchain:linux_amd64 \
		//manifests:install_operator.delete

#
# Dev target that updates bazel files and dependecies
#
.PHONY: dev/syncdeps
dev/syncdeps:
	bazel run //hack:update-deps \
	bazel run //hack:update-bazel \
	bazel run //:gazelle -- update-repos -from_file=go.mod

#
# Release targets
#

.PHONY: release/versionbump
release/versionbump:
	bazel run //hack/versionbump:versionbump -- patch $(VERSION) > $(PWD)/version.txt
	# Reload make so it rereads version.txt
	$(MAKE) release/gen-files

.PHONY: release/gen-templates
release/gen-templates:
	bazel run //hack/crdbversions:crdbversions -- -operator-version $(APP_VERSION) -crdb-versions $(PWD)/crdb-versions.yaml -repo-root $(PWD)

.PHONY: release/gen-files
release/gen-files: release/gen-templates
	$(MAKE) CHANNEL=beta IS_DEFAULT_CHANNEL=0 release/update-pkg-manifest && \
	$(MAKE) CHANNEL=beta IS_DEFAULT_CHANNEL=0 release/opm-build-bundle && \
	git add . && \
	git commit -m "Bump version to $(VERSION)"


.PHONY: release/image
release/image:
	bazel clean --expunge
	DOCKER_REGISTRY=$(DOCKER_REGISTRY) \
	DOCKER_IMAGE_REPOSITORY=$(DOCKER_IMAGE_REPOSITORY) \
	APP_VERSION=$(APP_VERSION) \
	bazel run --stamp --platforms=@io_bazel_rules_go//go/toolchain:linux_amd64 \
		//:push_operator_image

#
# RedHat OpenShift targets
#

#RED HAT IMAGE BUNDLE
RH_BUNDLE_REGISTRY?=registry.connect.redhat.com/cockroachdb
RH_BUNDLE_IMAGE_REPOSITORY?=cockroachdb-operator-bundle
RH_BUNDLE_VERSION?=$(VERSION)
RH_DEPLOY_PATH="deploy/certified-metadata-bundle"
RH_DEPLOY_FULL_PATH="$(RH_DEPLOY_PATH)/cockroach-operator/"
RH_COCKROACH_DATABASE_IMAGE=registry.connect.redhat.com/cockroachdb/cockroach:$(COCKROACH_DATABASE_VERSION)
RH_OPERATOR_IMAGE?=registry.connect.redhat.com/cockroachdb/cockroachdb-operator:$(APP_VERSION)

# Generate package manifests.
# Options for "packagemanifests".
CHANNEL?=beta
FROM_BUNDLE_VERSION?=1.0.1
IS_CHANNEL_DEFAULT?=0

ifneq ($(origin FROM_BUNDLE_VERSION), undefined)
PKG_FROM_VERSION := --from-version=$(FROM_BUNDLE_VERSION)
endif
ifneq ($(origin CHANNEL), undefined)
PKG_CHANNELS := --channel=$(CHANNEL)
endif
ifeq ($(IS_CHANNEL_DEFAULT), 1)
PKG_IS_DEFAULT_CHANNEL := --default-channel
endif
PKG_MAN_OPTS ?= "$(PKG_FROM_VERSION) $(PKG_CHANNELS) $(PKG_IS_DEFAULT_CHANNEL)"

# Build the packagemanifests
.PHONY: release/update-pkg-manifest
release/update-pkg-manifest:dev/generate
	bazel run  //hack:update-pkg-manifest  -- $(RH_BUNDLE_VERSION) $(RH_OPERATOR_IMAGE) $(PKG_MAN_OPTS) $(RH_COCKROACH_DATABASE_IMAGE)


#  Build the packagemanifests
.PHONY: release/opm-build-bundle
release/opm-build-bundle:
	bazel run  //hack:opm-build-bundle  -- $(RH_BUNDLE_VERSION) $(RH_OPERATOR_IMAGE) $(PKG_MAN_OPTS)

#
# Release bundle image
#
.PHONY: release/bundle-image
release/bundle-image:
	RH_BUNDLE_REGISTRY=$(RH_BUNDLE_REGISTRY) \
	RH_BUNDLE_IMAGE_REPOSITORY=$(RH_BUNDLE_IMAGE_REPOSITORY) \
	RH_BUNDLE_VERSION=$(RH_BUNDLE_VERSION) \
	RH_DEPLOY_PATH=$(RH_DEPLOY_FULL_PATH) \
	RH_BUNDLE_IMAGE_TAG=$(APP_VERSION) \
	bazel run --stamp --platforms=@io_bazel_rules_go//go/toolchain:linux_amd64 \
		//:push_operator_bundle_image


OLM_REPO ?=
OLM_BUNDLE_REPO ?= cockroachdb-operator-index
OLM_PACKAGE_NAME ?= cockroachdb-certified
TAG ?= $(APP_VERSION)
#
# dev opm index build for quay repo
#
.PHONY: dev/opm-build-index
dev/opm-build-index:
	RH_BUNDLE_REGISTRY=$(RH_BUNDLE_REGISTRY) \
	RH_BUNDLE_IMAGE_REPOSITORY=$(RH_BUNDLE_IMAGE_REPOSITORY) \
	RH_BUNDLE_VERSION=$(RH_BUNDLE_VERSION) \
	RH_DEPLOY_PATH=$(RH_DEPLOY_FULL_PATH) \
	bazel run --stamp --platforms=@io_bazel_rules_go//go/toolchain:linux_amd64 \
		//hack:opm-build-index $(OLM_REPO) $(OLM_BUNDLE_REPO) $(TAG) $(RH_BUNDLE_VERSION) $(RH_COCKROACH_DATABASE_IMAGE)

CHANNELS?=beta,stable
DEFAULT_CHANNEL?=stable
# Options for 'bundle-build'
ifneq ($(origin CHANNELS), undefined)
BUNDLE_CHANNELS := --channels=$(CHANNELS)
endif
ifneq ($(origin DEFAULT_CHANNEL), undefined)
BUNDLE_DEFAULT_CHANNEL := --default-channel=$(DEFAULT_CHANNEL)
endif
BUNDLE_METADATA_OPTS ?= $(BUNDLE_CHANNELS) $(BUNDLE_DEFAULT_CHANNEL)

# Build the bundle image.
.PHONY: gen-csv
gen-csv: dev/generate
	bazel run  //hack:update-csv  -- $(RH_BUNDLE_VERSION) $(RH_OPERATOR_IMAGE) $(BUNDLE_METADATA_OPTS) $(RH_COCKROACH_DATABASE_IMAGE)<|MERGE_RESOLUTION|>--- conflicted
+++ resolved
@@ -145,21 +145,6 @@
 	bazel test --stamp //e2e/create/...  --action_env=KUBECONFIG=$(HOME)/openshift-$(CLUSTER_NAME)/auth/kubeconfig
 	bazel test --stamp //e2e/decomission/...  --action_env=KUBECONFIG=$(HOME)/openshift-$(CLUSTER_NAME)/auth/kubeconfig
 
-<<<<<<< HEAD
-.PHONY: test/e2e/delete-openshift
-test/e2e/delete-openshift:
-	bazel build //hack/bin/... //e2e/kubetest2-openshift/...
-	PATH=${PATH}:bazel-bin/hack/bin:bazel-bin/e2e/kubetest2-openshift/kubetest2-openshift_/ \
-	     bazel-bin/hack/bin/kubetest2 openshift --cluster-name=$(CLUSTER_NAME) \
-	     --gcp-project-id=$(GCP_PROJECT) \
-	     --gcp-region=$(GCP_REGION) \
-	     --base-domain=$(BASE_DOMAIN) \
-	     --pull-secret-file=$(PULL_SECRET) \
-	     --down
-
-.PHONY: test/e2e/create-openshift
-test/e2e/create-openshift:
-=======
 # Use this target to run e2e tests with a openshift cluster.
 # This target uses kind to start a openshift cluster and runs the e2e tests
 # against that cluster. A full TLD is required to creat an openshift clutser.
@@ -170,7 +155,6 @@
 # provider.
 .PHONY: test/e2e/openshift
 test/e2e/openshift:
->>>>>>> ffe3c871
 	bazel build //hack/bin/... //e2e/kubetest2-openshift/...
 	PATH=${PATH}:bazel-bin/hack/bin:bazel-bin/e2e/kubetest2-openshift/kubetest2-openshift_/ \
 	     bazel-bin/hack/bin/kubetest2 openshift --cluster-name=$(CLUSTER_NAME) \
@@ -178,11 +162,7 @@
 	     --gcp-region=$(GCP_REGION) \
 	     --base-domain=$(BASE_DOMAIN) \
 	     --pull-secret-file=$(PULL_SECRET) \
-<<<<<<< HEAD
-	     --up
-=======
 	     --up --down --test=exec -- make test/e2e/testrunner-openshift
->>>>>>> ffe3c871
 
 #
 # Different dev targets
