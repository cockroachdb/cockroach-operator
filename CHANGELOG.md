# CHANGELOG

All notable changes to this project will be documented in this file.

The format is based on [Keep a Changelog](https://keepachangelog.com/en/1.0.0/), and this project adheres
to [Semantic Versioning](https://semver.org/spec/v2.0.0.html).

# [Unreleased](https://github.com/cockroachdb/cockroach-operator/compare/v2.3.0...master)

<<<<<<< HEAD
## Changed

* Deprecated legacy OpenShift packaging format in favor of new bundle format
=======
## Fixed

* Boilerplate test after updating to Go 1.17
>>>>>>> 2ca32229

# [v2.3.0](https://github.com/cockroachdb/cockroach-operator/compare/v2.2.1...v2.3.0)

## Added

* Support for nodeSelectors

## Changed

* Cleanup of initialization and structure of Actor and Director

## Fixed

* Error on startup in OpenShift related to webhook configuration
* Finalizer permissions to address `cannot set blockOwnerDeletion if an ownerReference refers to a resource you can’t set finalizers on` issue

# [v2.2.1](https://github.com/cockroachdb/cockroach-operator/compare/v2.2.0...v2.2.1)

## Changed

* Webhook CA certificate is stored in `cockroach-operator-webhook-ca` (autogenerated if missing)
* Webhook server certificates are now ephemeral and created at manager pod startup

## Deleted

* References to certificates/v1beta1 preventing the operator from working on K8s 1.22

# [v2.2.0](https://github.com/cockroachdb/cockroach-operator/compare/v2.2.0-beta.2...v2.2.0)

## Added

* Added CHANGELOG.md to track changes across releases
* More information to operator logs (e.g. reconcilerID)
* Support for taints and tolerations
* Support for custom annotations
* Mutating and validating webhooks and associated TLS configuration
* Several enhancements for local development (e.g. `make dev/up`)

## Changed

* Refactor templates to leverage kustomize bases/overlays in //config
* Updated validation markers for the CRD (required, minimum, etc.)
* Introduced Director to consolidate the handles logic from the actors
* Standardized on cockroachdb/errors for wrapping errors
* Made enormous-sized tests run for less long

## Fixed

* Propagate affinity and tolerations for version checker job
* Ensure the controller watches owned job objects
* CertificateGenerated conditional correctly set during deploys
* No longer requeueing permanent errors
* PVCs no longer missing `AdditionalLabels`
* Some flakiness in e2e tests
* Version checker jobs no longer pile up when pods take >2m to come up

# [v2.2.0-beta.2](https://github.com/cockroachdb/cockroach-operator/compare/v2.2.0-beta.1...v2.2.0-beta.2)

## Added

* More information to operator logs (e.g. reconcilerID)

## Changed

* Refactor templates to leverage kustomize bases/overlays in //config

## Fixed

* Propagate affinity and tolerations for version checker job
* Ensure the controller watches owned job objects
* CertificateGenerated conditional correctly set during deploys

# [v2.2.0-beta.1](https://github.com/cockroachdb/cockroach-operator/compare/v2.1.0...v2.2.0-beta.1)

## Added

* Support for taints and tolerations
* Support for custom annotations
* Mutating and validating webhooks and associated TLS configuration
* Several enhancements for local development (e.g. `make dev/up`)

## Changed

* Updated validation markers for the CRD (required, minimum, etc.)
* Introduced Director to consolidate the handles logic from the actors
* Standardized on cockroachdb/errors for wrapping errors

## Fixed

* No longer requeueing permanent errors
* PVCs no longer missing `AdditionalLabels`
* Some flakiness in e2e tests
* Version checker jobs no longer pile up when pods take >2m to come up

# [v2.1.0](https://github.com/cockroachdb/cockroach-operator/compare/v2.0.1...v2.1.0)

## Added

* `AdditionalLabels` which are added to all managed resources
* Examples for new features (addition labels, affinity rules, etc)
* e2e tests for EKS, OpenShift, and downgrading

## Changed

* Skip the initContainer when running an insecure cluster
* Can now pass additional parameters to OpenShift
* Updating of crdbversions.yaml now automated via GitHub actions

## Deleted

* Dead code from multiple packages
* Dependency on ginko and gomega<|MERGE_RESOLUTION|>--- conflicted
+++ resolved
@@ -7,15 +7,13 @@
 
 # [Unreleased](https://github.com/cockroachdb/cockroach-operator/compare/v2.3.0...master)
 
-<<<<<<< HEAD
 ## Changed
 
 * Deprecated legacy OpenShift packaging format in favor of new bundle format
-=======
+
 ## Fixed
 
 * Boilerplate test after updating to Go 1.17
->>>>>>> 2ca32229
 
 # [v2.3.0](https://github.com/cockroachdb/cockroach-operator/compare/v2.2.1...v2.3.0)
 
