/*
Copyright 2021 The Cockroach Authors

Licensed under the Apache License, Version 2.0 (the "License");
you may not use this file except in compliance with the License.
You may obtain a copy of the License at

    https://www.apache.org/licenses/LICENSE-2.0

Unless required by applicable law or agreed to in writing, software
distributed under the License is distributed on an "AS IS" BASIS,
WITHOUT WARRANTIES OR CONDITIONS OF ANY KIND, either express or implied.
See the License for the specific language governing permissions and
limitations under the License.
*/

package e2e

import (
	"flag"
	"os"
	"path/filepath"
	"testing"
	"time"

	api "github.com/cockroachdb/cockroach-operator/api/v1alpha1"
	"github.com/cockroachdb/cockroach-operator/pkg/actor"
	"github.com/cockroachdb/cockroach-operator/pkg/controller"
	"github.com/cockroachdb/cockroach-operator/pkg/testutil"
	testenv "github.com/cockroachdb/cockroach-operator/pkg/testutil/env"
	"github.com/cockroachdb/cockroach-operator/pkg/testutil/exec"
	"github.com/cockroachdb/cockroach-operator/pkg/testutil/paths"
	"github.com/go-logr/zapr"
	"github.com/stretchr/testify/require"
	"go.uber.org/zap/zaptest"
	corev1 "k8s.io/api/core/v1"
	apiresource "k8s.io/apimachinery/pkg/api/resource"
	"k8s.io/apimachinery/pkg/runtime"
)

var updateOpt = flag.Bool("update", false, "update the golden files of this test")

var env *testenv.ActiveEnv

type Step struct {
	name string
	test func(t *testing.T)
}

type Steps []Step

func (ss Steps) WithStep(s Step) Steps {
	return append(ss, s)
}

func (ss Steps) Run(t *testing.T) {
	for _, s := range ss {
		if !t.Run(s.name, s.test) {
			t.FailNow()
		}
	}
}

// TestMain wraps the unit tests. Set TEST_DO_NOT_USE_KIND evnvironment variable to any value
// if you do not want this test to start a k8s cluster using kind.
func TestMain(m *testing.M) {
	flag.Parse()

	// We are running in bazel so set up the directory for the test binaries
	if os.Getenv("TEST_WORKSPACE") != "" {
		// TODO create a toolchain for this
		paths.MaybeSetEnv("PATH", "kubetest2-kind", "hack", "bin", "kubetest2-kind")
	}

	noKind := os.Getenv("TEST_DO_NOT_USE_KIND")
	if noKind == "" {
		os.Setenv("USE_EXISTING_CLUSTER", "true")

		// TODO random name for server and also random open port
		err := exec.StartKubeTest2("test")
		if err != nil {
			panic(err)
		}
	}

	// TODO verify success of cluster start? Does kind do it?

	e := testenv.NewEnv(runtime.NewSchemeBuilder(api.AddToScheme),
		filepath.Join("..", "config", "crd", "bases"),
		filepath.Join("..", "config", "rbac", "bases"))

	env = e.Start()
	code := m.Run()
	e.Stop()

	if noKind == "" {
		err := exec.StopKubeTest2("test")
		if err != nil {
			panic(err)
		}
	}
	os.Exit(code)
}

func TestCreatesSecureCluster(t *testing.T) {
	t.Parallel()
	if testing.Short() {
		t.Skip("skipping test in short mode.")
	}

	testLog := zapr.NewLogger(zaptest.NewLogger(t))

	actor.Log = testLog

	sb := testenv.NewDiffingSandbox(t, env)
	sb.StartManager(t, controller.InitClusterReconcilerWithLogger(testLog))

	builder := testutil.NewBuilder("crdb").WithNodeCount(3).WithTLS().
		WithImage("cockroachdb/cockroach:v20.2.5").
		WithPVDataStore("1Gi", "standard" /* default storage class in KIND */)

	create := Step{
		name: "creates 3-node insecure cluster",
		test: func(t *testing.T) {
			require.NoError(t, sb.Create(builder.Cr()))

			RequireClusterToBeReadyEventuallyTimeout(t, sb, builder, 500*time.Second)

			//state, err := sb.Diff()
			_, err := sb.Diff()
			require.NoError(t, err)

			// we cannot do this with the job, we just need to pull
			// the statefulset and not everything from the namespace
			/*
				expected := testutil.ReadOrUpdateGoldenFile(t, state, *updateOpt)

				testutil.AssertDiff(t, expected, state)
			*/
		},
	}

	steps := Steps{create}

	steps.Run(t)
}

func TestCreatesSecureClusterWithGeneratedCertCRv20(t *testing.T) {
	t.Skip("duplicate") // this is a duplicate test
	if testing.Short() {
		t.Skip("skipping test in short mode.")
	}

	testLog := zapr.NewLogger(zaptest.NewLogger(t))
	require.NoError(t, utilfeature.DefaultMutableFeatureGate.Set("GenerateCerts=true"))

	actor.Log = testLog

	sb := testenv.NewDiffingSandbox(t, env)
	sb.StartManager(t, controller.InitClusterReconcilerWithLogger(testLog))

	builder := testutil.NewBuilder("crdb").WithNodeCount(3).WithTLS().
		WithImage("cockroachdb/cockroach:v20.1.6").
		WithPVDataStore("1Gi", "standard" /* default storage class in KIND */)

	create := Step{
		name: "creates 3-node secure cluster with v20.1.6",
		test: func(t *testing.T) {
			require.NoError(t, sb.Create(builder.Cr()))
<<<<<<< HEAD
			RequireClusterToBeReadyEventuallyTimeout(t, sb, builder, 500*time.Second)
=======
			requireClusterToBeReadyEventually(t, sb, builder)
>>>>>>> 00504d5c
			requireDatabaseToFunction(t, sb, builder)
		},
	}

	steps := Steps{create}

	steps.Run(t)
	require.NoError(t, utilfeature.DefaultMutableFeatureGate.Set("GenerateCerts=false"))
}

func TestUpgradesMinorVersion(t *testing.T) {
	t.Parallel()
	if testing.Short() {
		t.Skip("skipping test in short mode.")
	}

	testLog := zapr.NewLogger(zaptest.NewLogger(t))

	actor.Log = testLog

	sb := testenv.NewDiffingSandbox(t, env)
	sb.StartManager(t, controller.InitClusterReconcilerWithLogger(testLog))

	builder := testutil.NewBuilder("crdb").WithNodeCount(3).WithTLS().
		WithImage("cockroachdb/cockroach:v19.2.5").
		WithPVDataStore("1Gi", "standard" /* default storage class in KIND */)

	steps := Steps{
		{
			name: "creates a 1-node secure cluster",
			test: func(t *testing.T) {
				require.NoError(t, sb.Create(builder.Cr()))

				RequireClusterToBeReadyEventuallyTimeout(t, sb, builder, 500*time.Second)
			},
		},
		{
			name: "upgrades the cluster to the next patch version",
			test: func(t *testing.T) {
				current := builder.Cr()
				require.NoError(t, sb.Get(current))

				current.Spec.Image.Name = "cockroachdb/cockroach:v19.2.6"
				require.NoError(t, sb.Update(current))

				RequireClusterToBeReadyEventuallyTimeout(t, sb, builder, 500*time.Second)
				requireDbContainersToUseImage(t, sb, current)
			},
		},
	}

	steps.Run(t)
}

func TestUpgradesMajorVersion19to20(t *testing.T) {
	t.Parallel()
	if testing.Short() {
		t.Skip("skipping test in short mode.")
	}

	testLog := zapr.NewLogger(zaptest.NewLogger(t))

	actor.Log = testLog

	sb := testenv.NewDiffingSandbox(t, env)
	sb.StartManager(t, controller.InitClusterReconcilerWithLogger(testLog))

	builder := testutil.NewBuilder("crdb").WithNodeCount(3).WithTLS().
		WithImage("cockroachdb/cockroach:v19.2.6").
		WithPVDataStore("1Gi", "standard" /* default storage class in KIND */)

	steps := Steps{
		{
			name: "creates a 1-node secure cluster",
			test: func(t *testing.T) {
				require.NoError(t, sb.Create(builder.Cr()))

				RequireClusterToBeReadyEventuallyTimeout(t, sb, builder, 500*time.Second)
			},
		},
		{
			name: "upgrades the cluster to the next minor version",
			test: func(t *testing.T) {
				current := builder.Cr()
				require.NoError(t, sb.Get(current))

				current.Spec.Image.Name = "cockroachdb/cockroach:v20.1.1"
				require.NoError(t, sb.Update(current))

				RequireClusterToBeReadyEventuallyTimeout(t, sb, builder, 500*time.Second)
				requireDbContainersToUseImage(t, sb, current)
			},
		},
	}

	steps.Run(t)
}

func TestUpgradesMajorVersion19_1To19_2(t *testing.T) {
	t.Parallel()
	if testing.Short() {
		t.Skip("skipping test in short mode.")
	}

	testLog := zapr.NewLogger(zaptest.NewLogger(t))

	actor.Log = testLog

	sb := testenv.NewDiffingSandbox(t, env)
	sb.StartManager(t, controller.InitClusterReconcilerWithLogger(testLog))

	builder := testutil.NewBuilder("crdb").WithNodeCount(3).WithTLS().
		WithImage("cockroachdb/cockroach:v19.1.4").
		WithPVDataStore("1Gi", "standard" /* default storage class in KIND */)

	steps := Steps{
		{
			name: "creates a 3-node secure cluster",
			test: func(t *testing.T) {
				require.NoError(t, sb.Create(builder.Cr()))

				RequireClusterToBeReadyEventuallyTimeout(t, sb, builder, 500*time.Second)
			},
		},
		{
			name: "upgrades the cluster to the next minor version",
			test: func(t *testing.T) {
				current := builder.Cr()
				require.NoError(t, sb.Get(current))

				current.Spec.Image.Name = "cockroachdb/cockroach:v19.2.1"
				require.NoError(t, sb.Update(current))

				RequireClusterToBeReadyEventuallyTimeout(t, sb, builder, 500*time.Second)
				requireDbContainersToUseImage(t, sb, current)
			},
		},
	}

	steps.Run(t)
}

func TestDecommissionFunctionality(t *testing.T) {

	/*
		if doNotTestFlakes(t) {
			t.Log("This test is marked as a flake, not running test")
			return
		} else {
			t.Log("Running this test, although this test is flakey")
		}

	*/
	if testing.Short() {
		t.Skip("skipping test in short mode.")
	}
	// Does not seem to like running in parallel
	//t.Parallel()
	testLog := zapr.NewLogger(zaptest.NewLogger(t))
	actor.Log = testLog
	sb := testenv.NewDiffingSandbox(t, env)
	sb.StartManager(t, controller.InitClusterReconcilerWithLogger(testLog))
	builder := testutil.NewBuilder("crdb").WithNodeCount(4).WithTLS().
		WithImage("cockroachdb/cockroach:v20.1.7").
		WithPVDataStore("1Gi", "standard" /* default storage class in KIND */)
	steps := Steps{
		{
			name: "creates a 4-node secure cluster and tests db",
			test: func(t *testing.T) {
				require.NoError(t, sb.Create(builder.Cr()))
				RequireClusterToBeReadyEventuallyTimeout(t, sb, builder, 500*time.Second)
			},
		},
		{
			name: "decommission a node",
			test: func(t *testing.T) {
				current := builder.Cr()
				require.NoError(t, sb.Get(current))

				current.Spec.Nodes = 3
				require.NoError(t, sb.Update(current))
				RequireClusterToBeReadyEventuallyTimeout(t, sb, builder, 500*time.Second)
				requireDecommissionNode(t, sb, builder, 3)
				requireDatabaseToFunction(t, sb, builder)
			},
		},
	}
	steps.Run(t)
}

func TestPVCResize(t *testing.T) {
	t.Skip("kind does not support pvc resize")
	if testing.Short() {
		t.Skip("skipping test in short mode.")
	}
	testLog := zapr.NewLogger(zaptest.NewLogger(t))
	actor.Log = testLog
	sb := testenv.NewDiffingSandbox(t, env)
	sb.StartManager(t, controller.InitClusterReconcilerWithLogger(testLog))
	builder := testutil.NewBuilder("crdb").WithNodeCount(3).WithTLS().
		WithImage("cockroachdb/cockroach:v20.1.7").
		WithPVDataStore("1Gi", "standard" /* default storage class in KIND */)
	steps := Steps{
		{
			name: "creates a 3-node secure cluster db",
			test: func(t *testing.T) {
				require.NoError(t, sb.Create(builder.Cr()))
				RequireClusterToBeReadyEventuallyTimeout(t, sb, builder, 500*time.Second)
			},
		},
		{
			name: "resize PVC",
			test: func(t *testing.T) {
				current := builder.Cr()
				require.NoError(t, sb.Get(current))
				quantity := apiresource.MustParse("2Gi")
				current.Spec.DataStore.VolumeClaim.PersistentVolumeClaimSpec.Resources.Requests[corev1.ResourceStorage] = quantity
				require.NoError(t, sb.Update(current))
				t.Log("updated CR")

				requirePVCToResize(t, sb, builder, quantity)
				t.Log("here resized")
			},
		},
	}
	steps.Run(t)
}

func doNotTestFlakes(t *testing.T) bool {
	if os.Getenv("TEST_FLAKES") != "" {
		t.Log("running flakey tests")
		return false
	}
	t.Log("not running flakey tests")
	return true
}<|MERGE_RESOLUTION|>--- conflicted
+++ resolved
@@ -167,11 +167,7 @@
 		name: "creates 3-node secure cluster with v20.1.6",
 		test: func(t *testing.T) {
 			require.NoError(t, sb.Create(builder.Cr()))
-<<<<<<< HEAD
-			RequireClusterToBeReadyEventuallyTimeout(t, sb, builder, 500*time.Second)
-=======
-			requireClusterToBeReadyEventually(t, sb, builder)
->>>>>>> 00504d5c
+			RequireuClusterToBeReadyEventuallyTimeout(t, sb, builder, 500*time.Second)
 			requireDatabaseToFunction(t, sb, builder)
 		},
 	}
