/*
Copyright 2021 The Cockroach Authors

Licensed under the Apache License, Version 2.0 (the "License");
you may not use this file except in compliance with the License.
You may obtain a copy of the License at

    https://www.apache.org/licenses/LICENSE-2.0

Unless required by applicable law or agreed to in writing, software
distributed under the License is distributed on an "AS IS" BASIS,
WITHOUT WARRANTIES OR CONDITIONS OF ANY KIND, either express or implied.
See the License for the specific language governing permissions and
limitations under the License.
*/

package e2e

import (
	"flag"
	"os"
	"path/filepath"
	"testing"
	"time"

	api "github.com/cockroachdb/cockroach-operator/apis/v1alpha1"
	"github.com/cockroachdb/cockroach-operator/pkg/actor"
	"github.com/cockroachdb/cockroach-operator/pkg/controller"
	"github.com/cockroachdb/cockroach-operator/pkg/testutil"
	testenv "github.com/cockroachdb/cockroach-operator/pkg/testutil/env"
	"github.com/cockroachdb/cockroach-operator/pkg/testutil/paths"
	"github.com/go-logr/zapr"
	"github.com/stretchr/testify/require"
	"go.uber.org/zap/zaptest"
	corev1 "k8s.io/api/core/v1"
	apiresource "k8s.io/apimachinery/pkg/api/resource"
	"k8s.io/apimachinery/pkg/runtime"
)

// TODO parallel seems to be buggy.  Not certain why, but we need to figure out if running with the operator
// deployed in the cluster helps
// We may have a threadsafe problem where one test starts messing with another test
var parallel = *flag.Bool("parallel", false, "run tests in parallel")

// run the pvc test
var pvc = flag.Bool("pvc", false, "run pvc test")

var env *testenv.ActiveEnv

type Step struct {
	name string
	test func(t *testing.T)
}

type Steps []Step

func (ss Steps) WithStep(s Step) Steps {
	return append(ss, s)
}

func (ss Steps) Run(t *testing.T) {
	for _, s := range ss {
		if !t.Run(s.name, s.test) {
			t.FailNow()
		}
	}
}

// TestMain wraps the unit tests. Set TEST_DO_NOT_USE_KIND evnvironment variable to any value
// if you do not want this test to start a k8s cluster using kind.
func TestMain(m *testing.M) {
	flag.Parse()

	os.Setenv("USE_EXISTING_CLUSTER", "true")
	paths.MaybeSetEnv("PATH", "kubetest2-kind", "hack", "bin", "kubetest2-kind")

	e := testenv.NewEnv(runtime.NewSchemeBuilder(api.AddToScheme),
		filepath.Join("..", "config", "crd", "bases"),
		filepath.Join("..", "config", "rbac", "bases"))

	env = e.Start()
	code := m.Run()
	e.Stop()
	os.Exit(code)
}

func TestCreatesSecureCluster(t *testing.T) {

	// Test Creating a secure cluster
	// No actions on the cluster just create it and
	// tear it down.

	if parallel {
		t.Parallel()
	}
	if testing.Short() {
		t.Skip("skipping test in short mode.")
	}

	paths.MaybeSetEnv("PATH", "kubetest2-kind", "hack", "bin", "kubetest2-kind")

	testLog := zapr.NewLogger(zaptest.NewLogger(t))

	actor.Log = testLog

	sb := testenv.NewDiffingSandbox(t, env)
	sb.StartManager(t, controller.InitClusterReconcilerWithLogger(testLog))

	builder := testutil.NewBuilder("crdb").WithNodeCount(3).WithTLS().
		WithImage("cockroachdb/cockroach:v20.2.10").
		WithPVDataStore("1Gi", "standard" /* default storage class in KIND */)

	create := Step{
		name: "creates 3-node secure cluster",
		test: func(t *testing.T) {
			require.NoError(t, sb.Create(builder.Cr()))

			RequireClusterToBeReadyEventuallyTimeout(t, sb, builder, 500*time.Second)
			requireDatabaseToFunction(t, sb, builder)
			t.Log("Done with basic cluster")
		},
	}

	steps := Steps{create}

	steps.Run(t)
}

func TestUpgradesMinorVersion(t *testing.T) {

	// We are testing a Minor Version Upgrade with
	// partition update
	// Going from v20.2.8 to v20.2.9

	if parallel {
		t.Parallel()
	}
	if testing.Short() {
		t.Skip("skipping test in short mode.")
	}

	testLog := zapr.NewLogger(zaptest.NewLogger(t))

	actor.Log = testLog

	sb := testenv.NewDiffingSandbox(t, env)
	sb.StartManager(t, controller.InitClusterReconcilerWithLogger(testLog))

	builder := testutil.NewBuilder("crdb").WithNodeCount(3).WithTLS().
		WithImage("cockroachdb/cockroach:v20.2.8").
		WithPVDataStore("1Gi", "standard" /* default storage class in KIND */)

	steps := Steps{
		{
			name: "creates a 1-node secure cluster",
			test: func(t *testing.T) {
				require.NoError(t, sb.Create(builder.Cr()))
				RequireClusterToBeReadyEventuallyTimeout(t, sb, builder, 500*time.Second)
			},
		},
		{
			name: "upgrades the cluster to the next patch version",
			test: func(t *testing.T) {
				current := builder.Cr()
				require.NoError(t, sb.Get(current))

				current.Spec.Image.Name = "cockroachdb/cockroach:v20.2.9"
				require.NoError(t, sb.Update(current))

				RequireClusterToBeReadyEventuallyTimeout(t, sb, builder, 500*time.Second)
				requireDbContainersToUseImage(t, sb, current)
				t.Log("Done with upgrade")
			},
		},
	}

	steps.Run(t)
}

func TestUpgradesMajorVersion20to21(t *testing.T) {

	// We are doing a major version upgrade here
	// 19 to 20

	if parallel {
		t.Parallel()
	}
	if testing.Short() {
		t.Skip("skipping test in short mode.")
	}

	testLog := zapr.NewLogger(zaptest.NewLogger(t))

	actor.Log = testLog

	sb := testenv.NewDiffingSandbox(t, env)
	sb.StartManager(t, controller.InitClusterReconcilerWithLogger(testLog))

	builder := testutil.NewBuilder("crdb").WithNodeCount(3).WithTLS().
		WithImage("cockroachdb/cockroach:v20.2.9").
		WithPVDataStore("1Gi", "standard" /* default storage class in KIND */)

	steps := Steps{
		{
			name: "creates a 1-node secure cluster",
			test: func(t *testing.T) {
				require.NoError(t, sb.Create(builder.Cr()))

				RequireClusterToBeReadyEventuallyTimeout(t, sb, builder, 500*time.Second)
			},
		},
		{
			name: "upgrades the cluster to the next minor version",
			test: func(t *testing.T) {
				current := builder.Cr()
				require.NoError(t, sb.Get(current))

				current.Spec.Image.Name = "cockroachdb/cockroach:v21.1.0"
				require.NoError(t, sb.Update(current))

				RequireClusterToBeReadyEventuallyTimeout(t, sb, builder, 500*time.Second)
				requireDbContainersToUseImage(t, sb, current)
				t.Log("Done with major upgrade")
			},
		},
	}

	steps.Run(t)
}

func TestUpgradesMajorVersion20_1To20_2(t *testing.T) {

	if parallel {
		t.Parallel()
	}
	if testing.Short() {
		t.Skip("skipping test in short mode.")
	}

	testLog := zapr.NewLogger(zaptest.NewLogger(t))

	actor.Log = testLog

	sb := testenv.NewDiffingSandbox(t, env)
	sb.StartManager(t, controller.InitClusterReconcilerWithLogger(testLog))

	builder := testutil.NewBuilder("crdb").WithNodeCount(3).WithTLS().
		WithImage("cockroachdb/cockroach:v20.1.16").
		WithPVDataStore("1Gi", "standard" /* default storage class in KIND */)

	steps := Steps{
		{
			name: "creates a 3-node secure cluster",
			test: func(t *testing.T) {
				require.NoError(t, sb.Create(builder.Cr()))

				RequireClusterToBeReadyEventuallyTimeout(t, sb, builder, 500*time.Second)
			},
		},
		{
			name: "upgrades the cluster to the next minor version",
			test: func(t *testing.T) {
				current := builder.Cr()
				require.NoError(t, sb.Get(current))

				current.Spec.Image.Name = "cockroachdb/cockroach:v20.2.10"
				require.NoError(t, sb.Update(current))
				// we wait 10 min because we will be waiting 3 min for each pod because
				// v20.1.16 does not have curl installed
<<<<<<< HEAD
				RequireClusterToBeReadyEventuallyTimeout(t, sb, builder, 800*time.Second)
=======
				RequireClusterToBeReadyEventuallyTimeout(t, sb, builder, 500*time.Second)
>>>>>>> c9b5da1b
				requireDbContainersToUseImage(t, sb, current)
				t.Log("Done with major upgrade")
			},
		},
	}

	steps.Run(t)
}

func TestDecommissionFunctionality(t *testing.T) {

	// Testing removing and decommisioning a node.  We start at 4 node and then
	// remove the 4th node

	if testing.Short() {
		t.Skip("skipping test in short mode.")
	}
	// Does not seem to like running in parallel
	if parallel {
		t.Parallel()
	}
	testLog := zapr.NewLogger(zaptest.NewLogger(t))
	actor.Log = testLog
	sb := testenv.NewDiffingSandbox(t, env)
	sb.StartManager(t, controller.InitClusterReconcilerWithLogger(testLog))
	builder := testutil.NewBuilder("crdb").WithNodeCount(4).WithTLS().
		WithImage("cockroachdb/cockroach:v20.2.5").
		WithPVDataStore("1Gi", "standard" /* default storage class in KIND */)
	steps := Steps{
		{
			name: "creates a 4-node secure cluster and tests db",
			test: func(t *testing.T) {
				require.NoError(t, sb.Create(builder.Cr()))
				RequireClusterToBeReadyEventuallyTimeout(t, sb, builder, 500*time.Second)
			},
		},
		{
			name: "decommission a node",
			test: func(t *testing.T) {
				current := builder.Cr()
				require.NoError(t, sb.Get(current))

				current.Spec.Nodes = 3
				require.NoError(t, sb.Update(current))
				RequireClusterToBeReadyEventuallyTimeout(t, sb, builder, 500*time.Second)
				requireDecommissionNode(t, sb, builder, 3)
				requireDatabaseToFunction(t, sb, builder)
				t.Log("Done with decommision")
			},
		},
	}
	steps.Run(t)
}

func TestPVCResize(t *testing.T) {

	// Testing PVCResize
	if !*pvc {
		t.Skip("platform does not support pvc resize")
	}
	if testing.Short() {
		t.Skip("skipping test in short mode.")
	}
	if parallel {
		t.Parallel()
	}
	testLog := zapr.NewLogger(zaptest.NewLogger(t))
	actor.Log = testLog
	sb := testenv.NewDiffingSandbox(t, env)
	sb.StartManager(t, controller.InitClusterReconcilerWithLogger(testLog))
	builder := testutil.NewBuilder("crdb").WithNodeCount(3).WithTLS().
		WithImage("cockroachdb/cockroach:v20.2.10").
		WithPVDataStore("1Gi", "standard" /* default storage class in KIND */)
	steps := Steps{
		{
			name: "creates a 3-node secure cluster db",
			test: func(t *testing.T) {
				require.NoError(t, sb.Create(builder.Cr()))
				RequireClusterToBeReadyEventuallyTimeout(t, sb, builder, 500*time.Second)
			},
		},
		{
			name: "resize PVC",
			test: func(t *testing.T) {
				current := builder.Cr()
				require.NoError(t, sb.Get(current))
				quantity := apiresource.MustParse("2Gi")
				current.Spec.DataStore.VolumeClaim.PersistentVolumeClaimSpec.Resources.Requests[corev1.ResourceStorage] = quantity
				require.NoError(t, sb.Update(current))
				t.Log("updated CR")

				requirePVCToResize(t, sb, builder, quantity)
				t.Log("here resized")
			},
		},
	}
	steps.Run(t)
}<|MERGE_RESOLUTION|>--- conflicted
+++ resolved
@@ -267,11 +267,7 @@
 				require.NoError(t, sb.Update(current))
 				// we wait 10 min because we will be waiting 3 min for each pod because
 				// v20.1.16 does not have curl installed
-<<<<<<< HEAD
-				RequireClusterToBeReadyEventuallyTimeout(t, sb, builder, 800*time.Second)
-=======
-				RequireClusterToBeReadyEventuallyTimeout(t, sb, builder, 500*time.Second)
->>>>>>> c9b5da1b
+				RequireClusterToBeReadyEventuallyTimeout(t, sb, builder, 500*time.Second)
 				requireDbContainersToUseImage(t, sb, current)
 				t.Log("Done with major upgrade")
 			},
