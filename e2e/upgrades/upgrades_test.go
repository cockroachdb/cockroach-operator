--- conflicted
+++ resolved
@@ -18,11 +18,8 @@
 
 import (
 	"flag"
-<<<<<<< HEAD
 	"os"
 	"sigs.k8s.io/controller-runtime/pkg/client"
-=======
->>>>>>> 8276f9d4
 	"testing"
 	"time"
 
