/*
Copyright 2021 The Cockroach Authors

Licensed under the Apache License, Version 2.0 (the "License");
you may not use this file except in compliance with the License.
You may obtain a copy of the License at

    https://www.apache.org/licenses/LICENSE-2.0

Unless required by applicable law or agreed to in writing, software
distributed under the License is distributed on an "AS IS" BASIS,
WITHOUT WARRANTIES OR CONDITIONS OF ANY KIND, either express or implied.
See the License for the specific language governing permissions and
limitations under the License.
*/

package actor

import (
	"context"
	"crypto/x509"
	"encoding/pem"
	"fmt"
	"io/ioutil"
	"k8s.io/client-go/kubernetes"
	"path/filepath"
	"time"

	api "github.com/cockroachdb/cockroach-operator/apis/v1alpha1"
	"github.com/cockroachdb/cockroach-operator/pkg/kube"
	"github.com/cockroachdb/cockroach-operator/pkg/resource"
	"github.com/cockroachdb/cockroach-operator/pkg/security"
	"github.com/cockroachdb/cockroach-operator/pkg/util"
	"github.com/cockroachdb/errors"
	"github.com/go-logr/logr"
	"k8s.io/client-go/util/retry"
	"sigs.k8s.io/controller-runtime/pkg/client"
)

// Options settable via command-line flags. See below for defaults.
var caCertificateLifetime time.Duration
var certificateLifetime time.Duration
var allowCAKeyReuse bool
var overwriteFiles bool
var generatePKCS8Key bool

<<<<<<< HEAD
func newGenerateCert(scheme *runtime.Scheme, cl client.Client, config *rest.Config, clientset kubernetes.Interface) Actor {
	return &generateCert{
		action: newAction(scheme, cl, config, clientset),
=======
func newGenerateCert(cl client.Client) Actor {
	return &generateCert{
		action: newAction(nil, cl, nil, nil),
>>>>>>> 4e8efb7b
	}
}

// generateCert issues node and root client certificates via Kubernetes cluster CA
type generateCert struct {
	action

	CertsDir string
	CAKey    string
}

//GetActionType returns api.RequestCertAction action used to set the cluster status errors
func (rc *generateCert) GetActionType() api.ActionType {
	return api.GenerateCertAction
}

// Act func generates the various certificates required and then stores
// the certificates in secrets.
func (rc *generateCert) Act(ctx context.Context, cluster *resource.Cluster, log logr.Logger) error {
	if !cluster.Spec().TLSEnabled || cluster.Spec().NodeTLSSecret != "" {
		log.V(DEBUGLEVEL).Info("Skipping TLS cert generation", "enabled", cluster.Spec().TLSEnabled, "secret", cluster.Spec().NodeTLSSecret)
		return nil
	}

	// create the various temporary directories to store the certficates in
	// the directors will delete when the code is completed.
	certsDir, cleanup := util.CreateTempDir("certsDir")
	defer cleanup()
	rc.CertsDir = certsDir

	caDir, cleanupCADir := util.CreateTempDir("caDir")
	defer cleanupCADir()
	rc.CAKey = filepath.Join(caDir, "ca.key")

	// generate the base CA cert and key
	if err := rc.generateCA(ctx, log, cluster); err != nil {
		msg := "error generating CA"
		log.Error(err, msg)
		return errors.Wrap(err, msg)
	}
	var expirationDatePtr *string
	// generate the node certificate for the database to use
	if expirationDate, err := rc.generateNodeCert(ctx, log, cluster); err != nil {
		msg := "error generating Node Certificate"
		log.Error(err, msg)
		return errors.Wrap(err, msg)
	} else {
		expirationDatePtr = &expirationDate
	}

	// TODO if we save the node certificate but error on saving the client
	// certificate should we delete the node secret?

	// generate the client certificates for the database to use
	if err := rc.generateClientCert(ctx, log, cluster); err != nil {
		msg := "error generating Client Certificate"
		log.Error(err, msg)
		return errors.Wrap(err, msg)
	}

	// Write the cert expiration annotation to the object. This is an annotation, which is NOT on the CrdbClusterStatus
	// object, so we need to call rc.client.Update(ctx, crdbobj).
	fetcher := resource.NewKubeFetcher(ctx, cluster.Namespace(), rc.client)
	err := retry.RetryOnConflict(retry.DefaultRetry, func() error {
		newcr := resource.ClusterPlaceholder(cluster.Name())
		if err := fetcher.Fetch(newcr); err != nil {
			msg := "failed to retrieve CrdbCluster resource"
			log.Error(err, msg)
			return errors.Wrap(err, msg)
		}
		refreshedCluster := resource.NewCluster(newcr)
		refreshedCluster.SetAnnotationCertExpiration(*expirationDatePtr)
		crdbobj := refreshedCluster.Unwrap()

		err := rc.client.Update(ctx, crdbobj)
		if err != nil {
			msg := "failed updating the annotations on request certificate will try again"
			log.Error(err, msg)
			return errors.Wrap(err, msg)
		}
		return err
	})
	if err != nil {
		msg := "failed saving the annotations on request certificate"
		log.Error(err, msg)
		return errors.Wrap(err, msg)
	}

	// Write the certificate generated condition to the object. This condition IS on the CrdbClusterStatus object,
	// so we need to call rc.client.Status().Update(ctx, crdbobj).
	err = retry.RetryOnConflict(retry.DefaultRetry, func() error {
		newcr := resource.ClusterPlaceholder(cluster.Name())
		if err := fetcher.Fetch(newcr); err != nil {
			msg := "failed to retrieve CrdbCluster resource"
			log.Error(err, msg)
			return errors.Wrap(err, msg)
		}
		refreshedCluster := resource.NewCluster(newcr)
		refreshedCluster.SetTrue(api.CertificateGenerated)
		crdbobj := refreshedCluster.Unwrap()
		err = rc.client.Status().Update(ctx, crdbobj)
		if err != nil {
			msg := "failed saving the status on generate cert"
			log.Error(err, msg)
			return errors.Wrap(err, msg)
		}
		return err
	})
	if err != nil {
		msg := "failed saving the status on generate cert"
		log.Error(err, msg)
		return errors.Wrap(err, msg)
	}

	return nil
}

func (rc *generateCert) generateCA(ctx context.Context, log logr.Logger, cluster *resource.Cluster) error {
	log.V(DEBUGLEVEL).Info("generating CA")
	// load the secret.  If it exists don't update the cert
	secret, err := resource.LoadTLSSecret(cluster.CASecretName(),
		resource.NewKubeResource(ctx, rc.client, cluster.Namespace(), kube.DefaultPersister))

	if kube.IgnoreNotFound(err) != nil {
		return errors.Wrap(err, "failed to get ca key secret")
	}
	// if the secret is ready then don't update the secret
	// the Actor should have already generated the secret
	if secret.ReadyCA() {
		log.V(DEBUGLEVEL).Info("not updating ca key as it exists")
		return nil
	}

	err = errors.Wrap(
		security.CreateCAPair(
			rc.CertsDir,
			rc.CAKey,
			caCertificateLifetime,
			allowCAKeyReuse,
			overwriteFiles),
		"failed to generate CA cert and key")
	if err != nil {
		return err
	}
	// Read the ca key into memory
	cakey, err := ioutil.ReadFile(rc.CAKey)
	if err != nil {
		return errors.Wrap(err, "unable to read ca.key")
	}

	// create and save the TLS certificates into a secret
	secret = resource.CreateTLSSecret(cluster.CASecretName(),
		resource.NewKubeResource(ctx, rc.client, cluster.Namespace(), kube.DefaultPersister))

	if err = secret.UpdateCAKey(cakey, log); err != nil {
		return errors.Wrap(err, "failed to update ca key secret ")
	}

	log.V(DEBUGLEVEL).Info("generated and saved ca key")
	return nil
}

// TODO we have an edge case that exists that the actor is not handling properly
// If any errors occurs and we have save secrets we may need to delete the secrets
// We can get into a race condition where the Node certifcate was created, but the Client certificate was not.
// Errors are thrown, and then the actor runs again.
// This time a new CA is generated, the Node secret is not updated, but the client certicate is generated
// using a new CA.

func (rc *generateCert) generateNodeCert(ctx context.Context, log logr.Logger, cluster *resource.Cluster) (string, error) {
	log.V(DEBUGLEVEL).Info("generating node certificate")

	// load the secret.  If it exists don't update the cert
	secret, err := resource.LoadTLSSecret(cluster.NodeTLSSecretName(),
		resource.NewKubeResource(ctx, rc.client, cluster.Namespace(), kube.DefaultPersister))
	if kube.IgnoreNotFound(err) != nil {
		return "", errors.Wrap(err, "failed to get node TLS secret")
	}

	// if the secret is ready then don't update the secret
	// the Actor should have already generated the secret
	if secret.Ready() {
		log.V(DEBUGLEVEL).Info("not updating node certificate as it exists")
		return rc.getCertificateExpirationDate(ctx, log, secret.Key())
	}

	// hosts are the various DNS names and IP address that have to exist in the Node certificates
	// for the database to function
	hosts := []string{
		"localhost",
		"127.0.0.1",
		cluster.PublicServiceName(),
		fmt.Sprintf("%s.%s", cluster.PublicServiceName(), cluster.Namespace()),
		fmt.Sprintf("%s.%s.%s", cluster.PublicServiceName(), cluster.Namespace(), cluster.Domain()),
		fmt.Sprintf("*.%s", cluster.DiscoveryServiceName()),
		fmt.Sprintf("*.%s.%s", cluster.DiscoveryServiceName(), cluster.Namespace()),
		fmt.Sprintf("*.%s.%s.%s", cluster.DiscoveryServiceName(), cluster.Namespace(), cluster.Domain()),
	}

	// create the Node Pair certificates
	err = errors.Wrap(
		security.CreateNodePair(
			rc.CertsDir,
			rc.CAKey,
			certificateLifetime,
			overwriteFiles,
			hosts),
		"failed to generate node certificate and key")

	if err != nil {
		return "", err
	}

	// Read the node certificates into memory
	ca, err := ioutil.ReadFile(filepath.Join(rc.CertsDir, "ca.crt"))
	if err != nil {
		return "", errors.Wrap(err, "unable to read ca.crt")
	}

	pemCert, err := ioutil.ReadFile(filepath.Join(rc.CertsDir, "node.crt"))
	if err != nil {
		return "", errors.Wrap(err, "unable to read node.crt")
	}

	pemKey, err := ioutil.ReadFile(filepath.Join(rc.CertsDir, "node.key"))
	if err != nil {
		return "", errors.Wrap(err, "unable to ready node.key")
	}

	// TODO we are not using the TLS secret type, but are using Opaque secrets.
	// We should refactor and use the TLS secret type

	// create and save the TLS certificates into a secret
	secret = resource.CreateTLSSecret(cluster.NodeTLSSecretName(),
		resource.NewKubeResource(ctx, rc.client, cluster.Namespace(), kube.DefaultPersister))

	if err = secret.UpdateCertAndKeyAndCA(pemCert, pemKey, ca, log); err != nil {
		return "", errors.Wrap(err, "failed to update node TLS secret certs")
	}

	log.V(DEBUGLEVEL).Info("generated and saved node certificate and key")
	return rc.getCertificateExpirationDate(ctx, log, pemCert)
}

func (rc *generateCert) generateClientCert(ctx context.Context, log logr.Logger, cluster *resource.Cluster) error {
	log.V(DEBUGLEVEL).Info("generating client certificate")

	// load the secret.  If it exists don't update the cert
	secret, err := resource.LoadTLSSecret(cluster.ClientTLSSecretName(),
		resource.NewKubeResource(ctx, rc.client, cluster.Namespace(), kube.DefaultPersister))
	if client.IgnoreNotFound(err) != nil {
		return errors.Wrap(err, "failed to get client TLS secret")
	}

	// if the secret is ready then don't update the secret
	// the Actor should have already generated the secret
	//but we should read the expiration date
	if secret.Ready() {
		log.V(DEBUGLEVEL).Info("not updating client certificate")
		return nil
	}

	// Create the user for the certificate
	u := &security.SQLUsername{
		U: "root",
	}

	// Create the client certificates
	err = errors.Wrap(
		security.CreateClientPair(
			rc.CertsDir,
			rc.CAKey,
			certificateLifetime,
			overwriteFiles,
			*u,
			generatePKCS8Key),
		"failed to generate client certificate and key")
	if err != nil {
		return err
	}

	// Load the certificates into memory
	ca, err := ioutil.ReadFile(filepath.Join(rc.CertsDir, "ca.crt"))
	if err != nil {
		return errors.Wrap(err, "unable to read ca.crt")
	}

	pemCert, err := ioutil.ReadFile(filepath.Join(rc.CertsDir, "client.root.crt"))
	if err != nil {
		return errors.Wrap(err, "unable to read client.root.crt")
	}

	pemKey, err := ioutil.ReadFile(filepath.Join(rc.CertsDir, "client.root.key"))
	if err != nil {
		return errors.Wrap(err, "unable to read client.root.key")
	}

	// create and save the TLS certificates into a secret
	secret = resource.CreateTLSSecret(cluster.ClientTLSSecretName(),
		resource.NewKubeResource(ctx, rc.client, cluster.Namespace(), kube.DefaultPersister))

	if err = secret.UpdateCertAndKeyAndCA(pemCert, pemKey, ca, log); err != nil {
		return errors.Wrap(err, "failed to update client TLS secret certs")
	}

	log.V(DEBUGLEVEL).Info("generated and saved client certificate and key")
	return nil
}

func (rc *generateCert) getCertificateExpirationDate(ctx context.Context, log logr.Logger, pemCert []byte) (string, error) {
	log.V(DEBUGLEVEL).Info("getExpirationDate from cert")
	block, _ := pem.Decode(pemCert)
	if block == nil {
		return "", errors.New("failed to decode certificate")
	}
	cert, err := x509.ParseCertificate(block.Bytes)
	if err != nil {
		return "", errors.Wrap(err, "failed to parse certificate")
	}

	log.V(DEBUGLEVEL).Info("getExpirationDate from cert", "Not before:", cert.NotBefore.Format(time.RFC3339), "Not after:", cert.NotAfter.Format(time.RFC3339))
	return cert.NotAfter.Format(time.RFC3339), nil
}<|MERGE_RESOLUTION|>--- conflicted
+++ resolved
@@ -22,7 +22,6 @@
 	"encoding/pem"
 	"fmt"
 	"io/ioutil"
-	"k8s.io/client-go/kubernetes"
 	"path/filepath"
 	"time"
 
@@ -44,15 +43,9 @@
 var overwriteFiles bool
 var generatePKCS8Key bool
 
-<<<<<<< HEAD
-func newGenerateCert(scheme *runtime.Scheme, cl client.Client, config *rest.Config, clientset kubernetes.Interface) Actor {
-	return &generateCert{
-		action: newAction(scheme, cl, config, clientset),
-=======
 func newGenerateCert(cl client.Client) Actor {
 	return &generateCert{
 		action: newAction(nil, cl, nil, nil),
->>>>>>> 4e8efb7b
 	}
 }
 
@@ -66,7 +59,7 @@
 
 //GetActionType returns api.RequestCertAction action used to set the cluster status errors
 func (rc *generateCert) GetActionType() api.ActionType {
-	return api.GenerateCertAction
+	return api.RequestCertAction
 }
 
 // Act func generates the various certificates required and then stores
