/*
Copyright 2021 The Cockroach Authors

Licensed under the Apache License, Version 2.0 (the "License");
you may not use this file except in compliance with the License.
You may obtain a copy of the License at

    https://www.apache.org/licenses/LICENSE-2.0

Unless required by applicable law or agreed to in writing, software
distributed under the License is distributed on an "AS IS" BASIS,
WITHOUT WARRANTIES OR CONDITIONS OF ANY KIND, either express or implied.
See the License for the specific language governing permissions and
limitations under the License.
*/

package actor

import (
	"context"
	"fmt"
	"k8s.io/client-go/util/retry"
	"strconv"
	"strings"

	api "github.com/cockroachdb/cockroach-operator/apis/v1alpha1"
	"github.com/cockroachdb/cockroach-operator/pkg/kube"
	"github.com/cockroachdb/cockroach-operator/pkg/resource"
	"github.com/cockroachdb/errors"
	appsv1 "k8s.io/api/apps/v1"
	corev1 "k8s.io/api/core/v1"
	metav1 "k8s.io/apimachinery/pkg/apis/meta/v1"
	"k8s.io/apimachinery/pkg/labels"
	"k8s.io/apimachinery/pkg/runtime"
	kubetypes "k8s.io/apimachinery/pkg/types"
	"k8s.io/client-go/kubernetes"
	"k8s.io/client-go/rest"
	"sigs.k8s.io/controller-runtime/pkg/client"
)

func newInitialize(scheme *runtime.Scheme, cl client.Client, config *rest.Config) Actor {
	return &initialize{
		action: newAction("initialize", scheme, cl),
		config: config,
	}
}

// initialize performs the initialization of the new cluster
type initialize struct {
	action

	config *rest.Config
}

// GetActionType returns the  api.InitializeAction value used to set the cluster status errors
func (init initialize) GetActionType() api.ActionType {
	return api.InitializeAction
}

func (init initialize) Act(ctx context.Context, cluster *resource.Cluster) error {
	log := init.log.WithValues("CrdbCluster", cluster.ObjectKey())
	log.V(DEBUGLEVEL).Info("initializing CockroachDB")

	stsName := cluster.StatefulSetName()

	key := kubetypes.NamespacedName{
		Namespace: cluster.Namespace(),
		Name:      stsName,
	}
	ss := &appsv1.StatefulSet{}
	if err := init.client.Get(ctx, key, ss); err != nil {
		log.Error(err, "failed to fetch statefulset")
		return kube.IgnoreNotFound(err)
	}

	clientset, err := kubernetes.NewForConfig(init.config)
	if err != nil {
		msg := "cannot create k8s client"
		log.Error(err, msg)
		return errors.Wrap(err, msg)
	}

	pods, err := clientset.CoreV1().Pods(ss.Namespace).List(ctx, metav1.ListOptions{
		LabelSelector: labels.Set(ss.Spec.Selector.MatchLabels).AsSelector().String(),
	})

	if err != nil {
		msg := "error getting pods in statefulset"
		log.Error(err, msg)
		return errors.Wrap(err, msg)
	}

	if len(pods.Items) == 0 {
		return NotReadyErr{Err: errors.New("pod not created")}
	}

	phase := pods.Items[0].Status.Phase
	podName := pods.Items[0].Name
	if phase != corev1.PodRunning {
		return NotReadyErr{Err: errors.New("pod is not running")}
	}

	log.V(DEBUGLEVEL).Info("Pod is ready")

	port := strconv.FormatInt(int64(*cluster.Spec().GRPCPort), 10)
	cmd := []string{
		"/cockroach/cockroach.sh",
		"init",
		cluster.SecureMode(),
		"--host=localhost:" + port,
	}

	log.V(DEBUGLEVEL).Info(fmt.Sprintf("Executing init in pod %s with phase %s", podName, phase))
	_, stderr, err := kube.ExecInPod(init.scheme, init.config, cluster.Namespace(),
		fmt.Sprintf("%s-0", stsName), resource.DbContainerName, cmd)
	log.V(DEBUGLEVEL).Info("Executed init in pod")

	if err != nil && !alreadyInitialized(stderr) {
		// can happen if container has not finished its startup
		if strings.Contains(err.Error(), "unable to upgrade connection: container not found") ||
			strings.Contains(err.Error(), "does not have a host assigned") {
			log.V(DEBUGLEVEL).Info("pod has not completely started")
			return NotReadyErr{Err: errors.New("pod has not completely started")}
		}

		msg := "failed to initialize the cluster"
		log.Error(err, msg)
		return errors.Wrap(err, msg)
	}

<<<<<<< HEAD
	fetcher := resource.NewKubeFetcher(ctx, cluster.Namespace(), init.client)
	err = retry.RetryOnConflict(retry.DefaultRetry, func() error {
=======
	// If we got here, we need to update the CrdbClusterStatus object with an updated CrdbInitialized condition.
	fetcher := resource.NewKubeFetcher(ctx, cluster.Namespace(), init.client)
	err = retry.RetryOnConflict(retry.DefaultRetry, func() error {
		// Fetch the latest CrdbClusterStatus
>>>>>>> 5f5a1242
		newcr := resource.ClusterPlaceholder(cluster.Name())
		if err := fetcher.Fetch(newcr); err != nil {
			msg := "failed to retrieve CrdbCluster resource"
			log.Error(err, msg)
			return errors.Wrap(err, msg)
		}
<<<<<<< HEAD
		refreshedCluster := resource.NewCluster(newcr)
		refreshedCluster.SetTrue(api.InitializedCondition)

=======

		// Set the CrdbInitialized condition in the cluster status to true
		refreshedCluster := resource.NewCluster(newcr)
		refreshedCluster.SetTrue(api.CrdbInitializedCondition)

		// Actually attempt to update the CrdbClusterStatus object. If the update runs into a conflict for any reason
		// (say, someone adds a label to the CrdbCluster object after we just retrieved it), we will retry.
>>>>>>> 5f5a1242
		err = init.client.Status().Update(ctx, refreshedCluster.Unwrap())
		if err != nil {
			msg := "failed to update initialized annotation; will try again"
			log.Error(err, msg)
			return errors.Wrap(err, msg)
		}
		return err
	})
	if err != nil {
		msg := "failed to update initialized annotation"
		log.Error(err, msg)
		return errors.Wrap(err, msg)
	}

	log.V(DEBUGLEVEL).Info("completed initializing database")
	return nil
}

func alreadyInitialized(out string) bool {
	return strings.Contains(out, "cluster has already been initialized")
}<|MERGE_RESOLUTION|>--- conflicted
+++ resolved
@@ -128,26 +128,16 @@
 		return errors.Wrap(err, msg)
 	}
 
-<<<<<<< HEAD
-	fetcher := resource.NewKubeFetcher(ctx, cluster.Namespace(), init.client)
-	err = retry.RetryOnConflict(retry.DefaultRetry, func() error {
-=======
 	// If we got here, we need to update the CrdbClusterStatus object with an updated CrdbInitialized condition.
 	fetcher := resource.NewKubeFetcher(ctx, cluster.Namespace(), init.client)
 	err = retry.RetryOnConflict(retry.DefaultRetry, func() error {
 		// Fetch the latest CrdbClusterStatus
->>>>>>> 5f5a1242
 		newcr := resource.ClusterPlaceholder(cluster.Name())
 		if err := fetcher.Fetch(newcr); err != nil {
 			msg := "failed to retrieve CrdbCluster resource"
 			log.Error(err, msg)
 			return errors.Wrap(err, msg)
 		}
-<<<<<<< HEAD
-		refreshedCluster := resource.NewCluster(newcr)
-		refreshedCluster.SetTrue(api.InitializedCondition)
-
-=======
 
 		// Set the CrdbInitialized condition in the cluster status to true
 		refreshedCluster := resource.NewCluster(newcr)
@@ -155,7 +145,6 @@
 
 		// Actually attempt to update the CrdbClusterStatus object. If the update runs into a conflict for any reason
 		// (say, someone adds a label to the CrdbCluster object after we just retrieved it), we will retry.
->>>>>>> 5f5a1242
 		err = init.client.Status().Update(ctx, refreshedCluster.Unwrap())
 		if err != nil {
 			msg := "failed to update initialized annotation; will try again"
