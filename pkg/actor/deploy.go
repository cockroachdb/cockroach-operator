--- conflicted
+++ resolved
@@ -25,22 +25,12 @@
 	"github.com/go-logr/logr"
 	"k8s.io/apimachinery/pkg/runtime"
 	"k8s.io/client-go/kubernetes"
-<<<<<<< HEAD
-	"k8s.io/client-go/rest"
-	"sigs.k8s.io/controller-runtime/pkg/client"
-)
-
-func newDeploy(scheme *runtime.Scheme, cl client.Client, config *rest.Config, kd kube.KubernetesDistribution, clientset kubernetes.Interface) Actor {
-	return &deploy{
-		action: newAction(scheme, cl, config, clientset),
-=======
 	"sigs.k8s.io/controller-runtime/pkg/client"
 )
 
 func newDeploy(scheme *runtime.Scheme, cl client.Client, kd kube.KubernetesDistribution, clientset kubernetes.Interface) Actor {
 	return &deploy{
 		action: newAction(scheme, cl, nil, clientset),
->>>>>>> 4e8efb7b
 		kd:     kd,
 	}
 }
