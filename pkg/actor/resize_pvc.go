--- conflicted
+++ resolved
@@ -48,15 +48,9 @@
 }
 
 // newResizePVC creates and returns a new resizePVC struct
-<<<<<<< HEAD
-func newResizePVC(scheme *runtime.Scheme, cl client.Client, config *rest.Config, clientset kubernetes.Interface) Actor {
-	return &resizePVC{
-		action: newAction(scheme, cl, config, clientset),
-=======
 func newResizePVC(scheme *runtime.Scheme, cl client.Client, clientset kubernetes.Interface) Actor {
 	return &resizePVC{
 		action: newAction(scheme, cl, nil, clientset),
->>>>>>> 4e8efb7b
 	}
 }
 
