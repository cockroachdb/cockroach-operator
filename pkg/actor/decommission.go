/*
Copyright 2021 The Cockroach Authors

Licensed under the Apache License, Version 2.0 (the "License");
you may not use this file except in compliance with the License.
You may obtain a copy of the License at

    https://www.apache.org/licenses/LICENSE-2.0

Unless required by applicable law or agreed to in writing, software
distributed under the License is distributed on an "AS IS" BASIS,
WITHOUT WARRANTIES OR CONDITIONS OF ANY KIND, either express or implied.
See the License for the specific language governing permissions and
limitations under the License.
*/

package actor

import (
	"context"
	"fmt"
	api "github.com/cockroachdb/cockroach-operator/apis/v1alpha1"
	"github.com/cockroachdb/cockroach-operator/pkg/clustersql"
	"github.com/cockroachdb/cockroach-operator/pkg/database"
	"github.com/cockroachdb/cockroach-operator/pkg/features"
	"github.com/cockroachdb/cockroach-operator/pkg/kube"
	"github.com/cockroachdb/cockroach-operator/pkg/resource"
	"github.com/cockroachdb/cockroach-operator/pkg/scale"
	"github.com/cockroachdb/cockroach-operator/pkg/utilfeature"
	"github.com/cockroachdb/errors"
	"github.com/go-logr/logr"
	appsv1 "k8s.io/api/apps/v1"
	kubetypes "k8s.io/apimachinery/pkg/types"
	"k8s.io/client-go/kubernetes"
	"k8s.io/client-go/rest"
	"sigs.k8s.io/controller-runtime/pkg/client"
)

<<<<<<< HEAD
func newDecommission(scheme *runtime.Scheme, cl client.Client, config *rest.Config, clientset kubernetes.Interface) Actor {
	return &decommission{
		action: newAction(scheme, cl, config, clientset),
=======
func newDecommission(cl client.Client, config *rest.Config, clientset kubernetes.Interface) Actor {
	return &decommission{
		action: newAction(nil, cl, config, clientset),
>>>>>>> 4e8efb7b
	}
}

// decommission performs the initialization of the new cluster
type decommission struct {
	action
}

//GetActionType returns  api.DecommissionAction used to set the cluster status errors
func (d decommission) GetActionType() api.ActionType {
	return api.DecommissionAction
}

func (d decommission) Act(ctx context.Context, cluster *resource.Cluster, log logr.Logger) error {
	log.V(DEBUGLEVEL).Info("check decommission opportunities")
	stsName := cluster.StatefulSetName()

	key := kubetypes.NamespacedName{
		Namespace: cluster.Namespace(),
		Name:      stsName,
	}
	ss := &appsv1.StatefulSet{}
	if err := d.client.Get(ctx, key, ss); err != nil {
		log.Error(err, "decommission failed to fetch statefulset")
		return kube.IgnoreNotFound(err)
	}
	status := &ss.Status

	if status.CurrentReplicas == 0 || status.CurrentReplicas < status.Replicas {
		log.V(WARNLEVEL).Info("decommission statefulset does not have all replicas up")
		return NotReadyErr{Err: errors.New("decommission statefulset does not have all replicas up")}
	}

	nodes := uint(cluster.Spec().Nodes)
	log.Info("replicas decommissioning", "status.CurrentReplicas", status.CurrentReplicas, "expected", cluster.Spec().Nodes)
	if status.CurrentReplicas <= cluster.Spec().Nodes {
		return nil
	}
	// test to see if we are running inside of Kubernetes
	// If we are running inside of k8s we will not find this file.
	runningInsideK8s := inK8s("/var/run/secrets/kubernetes.io/serviceaccount/token")

	serviceName := cluster.PublicServiceName()
	if runningInsideK8s {
		log.V(DEBUGLEVEL).Info("operator is running inside of kubernetes, connecting to service for db connection")
	} else {
		serviceName = fmt.Sprintf("%s-0.%s.%s", cluster.Name(), cluster.Name(), cluster.Namespace())
		log.V(DEBUGLEVEL).Info("operator is NOT inside of kubernetes, connecting to pod ordinal zero for db connection")
	}

	// The connection needs to use the discovery service name because of the
	// hostnames in the SSL certificates
	conn := &database.DBConnection{
		Ctx:              ctx,
		Client:           d.client,
		RestConfig:       d.config,
		ServiceName:      serviceName,
		Namespace:        cluster.Namespace(),
		DatabaseName:     "system", // TODO we need to use variable instead of string
		Port:             cluster.Spec().SQLPort,
		RunningInsideK8s: runningInsideK8s,
	}

	// see https://github.com/cockroachdb/cockroach-operator/issues/204 for above TODO
	if cluster.Spec().TLSEnabled {
		conn.UseSSL = true
		conn.ClientCertificateSecretName = cluster.ClientTLSSecretName()
		conn.RootCertificateSecretName = cluster.NodeTLSSecretName()
	}
	db, err := database.NewDbConnection(conn)
	if err != nil {
		return errors.Wrapf(err, "failed to create database connection")
	}
	log.V(DEBUGLEVEL).Info("opened db connection")
	defer db.Close()

	timeout, err := clustersql.RangeMoveDuration(ctx, db)
	if err != nil {
		return errors.Wrap(err, "failed to get range move duration")
	}

	drainer := scale.NewCockroachNodeDrainer(log, cluster.Namespace(), ss.Name, d.config, d.clientset, cluster.Spec().TLSEnabled, 3*timeout)
	pvcPruner := scale.PersistentVolumePruner{
		Namespace:   cluster.Namespace(),
		StatefulSet: ss.Name,
		ClientSet:   d.clientset,
		Logger:      log,
	}
	//we should start scale down
	scaler := scale.Scaler{
		Logger: log,
		CRDB: &scale.CockroachStatefulSet{
			ClientSet: d.clientset,
			Namespace: cluster.Namespace(),
			Name:      ss.Name,
		},
		Drainer:   drainer,
		PVCPruner: &pvcPruner,
	}
	if err := scaler.EnsureScale(ctx, nodes, *cluster.Spec().GRPCPort, utilfeature.DefaultMutableFeatureGate.Enabled(features.AutoPrunePVC)); err != nil {
		/// now check if the decommissionStaleErr and update status
		log.Error(err, "decommission failed")
		cluster.SetFalse(api.DecommissionCondition)
		CancelLoop(ctx, log)
		return err
	}
	// TO DO @alina we will need to save the status foreach action
	cluster.SetTrue(api.DecommissionCondition)
	log.V(DEBUGLEVEL).Info("decommission completed", "cond", ss.Status.Conditions)
	CancelLoop(ctx, log)
	return nil
}<|MERGE_RESOLUTION|>--- conflicted
+++ resolved
@@ -36,15 +36,9 @@
 	"sigs.k8s.io/controller-runtime/pkg/client"
 )
 
-<<<<<<< HEAD
-func newDecommission(scheme *runtime.Scheme, cl client.Client, config *rest.Config, clientset kubernetes.Interface) Actor {
-	return &decommission{
-		action: newAction(scheme, cl, config, clientset),
-=======
 func newDecommission(cl client.Client, config *rest.Config, clientset kubernetes.Interface) Actor {
 	return &decommission{
 		action: newAction(nil, cl, config, clientset),
->>>>>>> 4e8efb7b
 	}
 }
 
@@ -60,6 +54,12 @@
 
 func (d decommission) Act(ctx context.Context, cluster *resource.Cluster, log logr.Logger) error {
 	log.V(DEBUGLEVEL).Info("check decommission opportunities")
+	//we are not running decommission logic if a restart must be done
+	restartType := cluster.GetAnnotationRestartType()
+	if restartType != "" {
+		log.V(DEBUGLEVEL).Info("Not running decommission cluster action")
+		return nil
+	}
 	stsName := cluster.StatefulSetName()
 
 	key := kubetypes.NamespacedName{
