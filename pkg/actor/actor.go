--- conflicted
+++ resolved
@@ -18,16 +18,6 @@
 
 import (
 	"context"
-<<<<<<< HEAD
-	"fmt"
-	"github.com/cockroachdb/cockroach-operator/pkg/condition"
-	"github.com/cockroachdb/cockroach-operator/pkg/features"
-	"github.com/cockroachdb/cockroach-operator/pkg/utilfeature"
-	"github.com/cockroachdb/errors"
-	errors2 "k8s.io/apimachinery/pkg/api/errors"
-	"time"
-=======
->>>>>>> b130a51a
 
 	api "github.com/cockroachdb/cockroach-operator/apis/v1alpha1"
 	"github.com/cockroachdb/cockroach-operator/pkg/resource"
@@ -43,13 +33,6 @@
 // Different logging levels
 var DEBUGLEVEL = int(zapcore.DebugLevel)
 var WARNLEVEL = int(zapcore.WarnLevel)
-
-const (
-	DirectorStateAvailable = "available"
-	DirectorStateBusy      = "busy"
-
-	maxTimeBusy = 12 * time.Hour
-)
 
 //NotReadyErr strut
 type NotReadyErr struct {
@@ -87,176 +70,13 @@
 	return e.Err.Error()
 }
 
-// DirectorLockError indicates that the director is busy when an actor tries to act
-type DirectorLockError struct {
-	Err error
-}
-
-func (e DirectorLockError) Error() string {
-	return e.Err.Error()
-}
-
 // Actor is one action against the cluster if the cluster resource state can be handled
 type Actor interface {
 	Act(context.Context, *resource.Cluster, logr.Logger) error
 	GetActionType() api.ActionType
 }
 
-<<<<<<< HEAD
-type Director interface {
-	GetActorsToExecute(*resource.Cluster) []Actor
-	ActAtomically(context.Context, *resource.Cluster, Actor) error
-}
-
-type clusterDirector struct {
-	actors map[api.ActionType]Actor
-	client client.Client
-}
-
-func NewDirector(scheme *runtime.Scheme, cl client.Client, config *rest.Config) Director {
-	actors := map[api.ActionType]Actor{
-		api.DecommissionAction:      newDecommission(scheme, cl, config),
-		api.VersionCheckerAction:    newVersionChecker(scheme, cl, config),
-		api.GenerateCertAction:      newGenerateCert(scheme, cl, config),
-		api.PartitionedUpdateAction: newPartitionedUpdate(scheme, cl, config),
-		api.ResizePVCAction:         newResizePVC(scheme, cl, config),
-		api.DeployAction:            newDeploy(scheme, cl, config, kube.NewKubernetesDistribution()),
-		api.InitializeAction:        newInitialize(scheme, cl, config),
-		api.ClusterRestartAction:    newClusterRestart(scheme, cl, config),
-	}
-	return &clusterDirector{
-		actors: actors,
-		client: cl,
-	}
-}
-
-func (cd *clusterDirector) GetActorsToExecute(cluster *resource.Cluster) []Actor {
-	conditions := cluster.Status().Conditions
-
-	featureVersionValidatorEnabled := utilfeature.DefaultMutableFeatureGate.Enabled(features.CrdbVersionValidator)
-	featureDecommissionEnabled := utilfeature.DefaultMutableFeatureGate.Enabled(features.Decommission)
-	featureResizePVCEnabled := utilfeature.DefaultMutableFeatureGate.Enabled(features.ResizePVC)
-	featureClusterRestartEnabled := utilfeature.DefaultMutableFeatureGate.Enabled(features.ClusterRestart)
-	conditionInitializedTrue := condition.True(api.CrdbInitializedCondition, conditions)
-	conditionInitializedFalse := condition.False(api.CrdbInitializedCondition, conditions)
-	conditionVersionCheckedTrue := condition.True(api.CrdbVersionChecked, conditions)
-	conditionVersionCheckedFalse := condition.False(api.CrdbVersionChecked, conditions)
-
-	var actorsToExecute []Actor
-
-	if featureDecommissionEnabled && conditionInitializedTrue {
-		actorsToExecute = append(actorsToExecute, cd.actors[api.DecommissionAction])
-	}
-
-	if featureVersionValidatorEnabled && conditionVersionCheckedFalse && (conditionInitializedTrue || conditionInitializedFalse) {
-		actorsToExecute = append(actorsToExecute, cd.actors[api.VersionCheckerAction])
-	}
-
-	// TODO (this todo was copy/pasted from the deprecated Handles func): this is not working am I doing this correctly?
-	// condition.True(api.CertificateGenerated, conds)
-	if conditionInitializedFalse {
-		actorsToExecute = append(actorsToExecute, cd.actors[api.GenerateCertAction])
-	}
-
-	if featureVersionValidatorEnabled && conditionVersionCheckedTrue && conditionInitializedTrue {
-		actorsToExecute = append(actorsToExecute, cd.actors[api.PartitionedUpdateAction])
-	} else if !featureVersionValidatorEnabled && conditionInitializedTrue {
-		actorsToExecute = append(actorsToExecute, cd.actors[api.PartitionedUpdateAction])
-	}
-
-	if featureResizePVCEnabled && conditionInitializedTrue {
-		actorsToExecute = append(actorsToExecute, cd.actors[api.ResizePVCAction])
-	}
-
-	if featureVersionValidatorEnabled && conditionVersionCheckedTrue && (conditionInitializedTrue || conditionInitializedFalse) {
-		actorsToExecute = append(actorsToExecute, cd.actors[api.DeployAction])
-	} else if !featureVersionValidatorEnabled && (conditionInitializedTrue || conditionInitializedFalse) {
-		actorsToExecute = append(actorsToExecute, cd.actors[api.DeployAction])
-	}
-
-	if featureVersionValidatorEnabled && conditionVersionCheckedTrue && conditionInitializedFalse {
-		actorsToExecute = append(actorsToExecute, cd.actors[api.InitializeAction])
-	} else if !featureVersionValidatorEnabled && conditionInitializedFalse {
-		actorsToExecute = append(actorsToExecute, cd.actors[api.InitializeAction])
-	}
-
-	// TODO: conditionVersionCheckedTrue should probably be contingent on featureVersionValidatorEnabled, like with other actions
-	if featureClusterRestartEnabled && conditionVersionCheckedTrue && (conditionInitializedTrue || conditionInitializedFalse) {
-		actorsToExecute = append(actorsToExecute, cd.actors[api.ClusterRestartAction])
-	}
-
-	return actorsToExecute
-}
-
-func (cd *clusterDirector) ActAtomically(actorCtx context.Context, cluster *resource.Cluster, a Actor) error {
-	clusterName := cluster.Name()
-	clusterNamespace := cluster.Namespace()
-
-	status := cluster.Status()
-	currentState := status.DirectorState
-	switch currentState {
-	case DirectorStateAvailable:
-		break
-	case DirectorStateBusy:
-		currentStateUpdatedAt := cluster.Status().DirectorStateUpdatedAt
-		if currentStateUpdatedAt.Add(maxTimeBusy).Before(time.Now()) {
-			return PermanentErr{Err: errors.New("director has timed out")}
-		} else {
-			return DirectorLockError{Err: errors.Newf("an actor is currently performing an action: %s", status.ActiveActor)}
-		}
-	default:
-		return PermanentErr{Err: errors.Newf("director is in an unknown state: %s", currentState)}
-	}
-
-	lockCtx := context.Background()
-
-	directorUpdatedAt, newGeneration := cluster.UpdateDirectorState(DirectorStateBusy, string(a.GetActionType()))
-	if err := cd.client.Status().Update(lockCtx, cluster.Unwrap()); err != nil {
-		return DirectorLockError{Err: fmt.Errorf("failed to acquire director lock: %w", err)}
-	}
-
-	actorErr := a.Act(actorCtx, cluster)
-
-	fetcher := resource.NewKubeFetcher(lockCtx, clusterNamespace, cd.client)
-	for {
-		cr := resource.ClusterPlaceholder(clusterName)
-		if err := fetcher.Fetch(cr); err != nil {
-			return PermanentErr{Err: fmt.Errorf("could not retrieve cluster: %w", err)}
-		}
-		refreshedCluster := resource.NewCluster(cr)
-		status = refreshedCluster.Status()
-
-		// It's possible that the newly retrieved cluster does not yet reflect the update just made. If this is the case,
-		// try again.
-		if status.DirectorObservedGeneration < newGeneration {
-			time.Sleep(5 * time.Second)
-			continue
-		}
-
-		if status.DirectorState != DirectorStateBusy || !status.DirectorStateUpdatedAt.Equal(&directorUpdatedAt) {
-			return PermanentErr{Err: fmt.Errorf("active director lost lock; this should not have happened")}
-		}
-
-		refreshedCluster.UpdateDirectorState(DirectorStateAvailable, "")
-		if err := cd.client.Status().Update(lockCtx, refreshedCluster.Unwrap()); err != nil {
-			if !errors2.IsConflict(err) {
-				return PermanentErr{Err: fmt.Errorf("failed to set director back to available: %w", err)}
-			}
-			continue
-		}
-		break
-	}
-
-	return actorErr
-}
-
-//Log var
-var Log = logf.Log.WithName("action")
-
-func newAction(atype string, scheme *runtime.Scheme, cl client.Client) action {
-=======
 func newAction(scheme *runtime.Scheme, cl client.Client, config *rest.Config, clientset kubernetes.Interface) action {
->>>>>>> b130a51a
 	return action{
 		client:    cl,
 		clientset: clientset,
