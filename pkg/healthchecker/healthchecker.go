--- conflicted
+++ resolved
@@ -51,20 +51,12 @@
 //HealthCheckerImpl struct
 type HealthCheckerImpl struct {
 	clientset kubernetes.Interface
-<<<<<<< HEAD
-	scheme    *runtime.Scheme
-=======
->>>>>>> 4e8efb7b
 	cluster   *resource.Cluster
 	config    *rest.Config
 }
 
 //NewHealthChecker ctor
-<<<<<<< HEAD
-func NewHealthChecker(cluster *resource.Cluster, clientset kubernetes.Interface, scheme *runtime.Scheme, config *rest.Config) *HealthCheckerImpl {
-=======
 func NewHealthChecker(cluster *resource.Cluster, clientset kubernetes.Interface, config *rest.Config) *HealthCheckerImpl {
->>>>>>> 4e8efb7b
 	return &HealthCheckerImpl{
 		clientset: clientset,
 		cluster:   cluster,
