/*
Copyright 2021 The Cockroach Authors

Licensed under the Apache License, Version 2.0 (the "License");
you may not use this file except in compliance with the License.
You may obtain a copy of the License at

    https://www.apache.org/licenses/LICENSE-2.0

Unless required by applicable law or agreed to in writing, software
distributed under the License is distributed on an "AS IS" BASIS,
WITHOUT WARRANTIES OR CONDITIONS OF ANY KIND, either express or implied.
See the License for the specific language governing permissions and
limitations under the License.
*/

package testutil

import (
	"context"
	"database/sql"
	"encoding/csv"
	"fmt"
	"io"
	"os"
	"strconv"
	"strings"
	"testing"
	"time"

	"k8s.io/client-go/kubernetes"

	api "github.com/cockroachdb/cockroach-operator/apis/v1alpha1"
	"github.com/cockroachdb/cockroach-operator/pkg/database"
	"github.com/cockroachdb/cockroach-operator/pkg/kube"
	"github.com/cockroachdb/cockroach-operator/pkg/labels"
	"github.com/cockroachdb/cockroach-operator/pkg/resource"
	testenv "github.com/cockroachdb/cockroach-operator/pkg/testutil/env"
	"github.com/pkg/errors"
	"github.com/stretchr/testify/require"
	appsv1 "k8s.io/api/apps/v1"
	corev1 "k8s.io/api/core/v1"
	apierrors "k8s.io/apimachinery/pkg/api/errors"
	apiresource "k8s.io/apimachinery/pkg/api/resource"
	metav1 "k8s.io/apimachinery/pkg/apis/meta/v1"
	"k8s.io/apimachinery/pkg/util/wait"
)

// RequireClusterToBeReadyEventuallyTimeout tests to see if a statefulset has started correctly and
// all of the pods are running.
func RequireClusterToBeReadyEventuallyTimeout(t *testing.T, sb testenv.DiffingSandbox, b ClusterBuilder, timeout time.Duration) {
	cluster := b.Cluster()

	err := wait.Poll(10*time.Second, timeout, func() (bool, error) {

		ss, err := fetchStatefulSet(sb, cluster.StatefulSetName())
		if err != nil {
			t.Logf("error fetching stateful set")
			return false, err
		}

		if ss == nil {
			t.Logf("stateful set is not found")
			return false, nil
		}

		if !statefulSetIsReady(ss) {
			t.Logf("stateful set is not ready")
			logPods(context.TODO(), ss, cluster, sb, t)
			return false, nil
		}
		return true, nil
	})
	require.NoError(t, err)
}

// TODO are we using this??

func RequireClusterToBeReadyEventually(t *testing.T, sb testenv.DiffingSandbox, b ClusterBuilder) {
	cluster := b.Cluster()

	err := wait.Poll(10*time.Second, 60*time.Second, func() (bool, error) {

		ss, err := fetchStatefulSet(sb, cluster.StatefulSetName())
		if err != nil {
			t.Logf("error fetching stateful set")
			return false, err
		}

		if ss == nil {
			t.Logf("stateful set is not found")
			return false, nil
		}
		if !statefulSetIsReady(ss) {
			t.Logf("stateful set is not ready")
			return false, nil
		}
		return true, nil
	})
	require.NoError(t, err)
}

// RequireDbContainersToUseImage checks that the database is using the correct image
func RequireDbContainersToUseImage(t *testing.T, sb testenv.DiffingSandbox, cr *api.CrdbCluster) {
	err := wait.Poll(10*time.Second, 400*time.Second, func() (bool, error) {
		pods, err := fetchPodsInStatefulSet(sb, labels.Common(cr).Selector(cr.Spec.AdditionalLabels))
		if err != nil {
			return false, err
		}

		if len(pods) < int(cr.Spec.Nodes) {
			return false, nil
		}

		res := testPodsWithPredicate(pods, func(p *corev1.Pod) bool {
			c, err := kube.FindContainer(resource.DbContainerName, &p.Spec)
			if err != nil {
				return false
			}
			if cr.Spec.Image.Name == "" {
				version := strings.ReplaceAll(cr.Spec.CockroachDBVersion, ".", "_")
				image := os.Getenv(fmt.Sprintf("RELATED_IMAGE_COCKROACH_%s", version))
				return c.Image == image
			}
			return c.Image == cr.Spec.Image.Name
		})

		return res, nil
	})

	require.NoError(t, err)
}

func fetchStatefulSet(sb testenv.DiffingSandbox, name string) (*appsv1.StatefulSet, error) {
	ss := &appsv1.StatefulSet{
		ObjectMeta: metav1.ObjectMeta{
			Name: name,
		},
	}

	if err := sb.Get(ss); err != nil {
		if apierrors.IsNotFound(err) {
			return nil, nil
		}

		return nil, err
	}

	return ss, nil
}

func fetchPodsInStatefulSet(sb testenv.DiffingSandbox, labels map[string]string) ([]corev1.Pod, error) {
	var pods corev1.PodList

	if err := sb.List(&pods, labels); err != nil {
		return nil, err
	}

	return pods.Items, nil
}

func testPodsWithPredicate(pods []corev1.Pod, pred func(*corev1.Pod) bool) bool {
	for i := range pods {
		if !pred(&pods[i]) {
			return false
		}
	}

	return true
}

func statefulSetIsReady(ss *appsv1.StatefulSet) bool {
	return ss.Status.ReadyReplicas == ss.Status.Replicas
}

// TODO we are not using this

func RequireDownGradeOptionSet(t *testing.T, sb testenv.DiffingSandbox, b ClusterBuilder, version string) {
	sb.Mgr.GetConfig()
	podName := fmt.Sprintf("%s-0.%s", b.Cluster().Name(), b.Cluster().Name())
	conn := &database.DBConnection{
		Ctx:    context.TODO(),
		Client: sb.Mgr.GetClient(),
		Port:   b.Cluster().Spec().SQLPort,
		UseSSL: true,

		RestConfig:   sb.Mgr.GetConfig(),
		ServiceName:  podName,
		Namespace:    sb.Namespace,
		DatabaseName: "system",

		RunningInsideK8s:            false,
		ClientCertificateSecretName: b.Cluster().ClientTLSSecretName(),
		RootCertificateSecretName:   b.Cluster().NodeTLSSecretName(),
	}

	// Create a new database connection for the update.
	db, err := database.NewDbConnection(conn)
	require.NoError(t, err)
	defer db.Close()

	r := db.QueryRowContext(context.TODO(), "SHOW CLUSTER SETTING cluster.preserve_downgrade_option")
	var value string
	if err := r.Scan(&value); err != nil {
		t.Fatal(err)
	}

	if value == "" {
		t.Errorf("downgrade_option is empty and should be set to %s", version)
	}

	if value != value {
		t.Errorf("downgrade_option is not set to %s, but is set to %s", version, value)
	}

}

// TODO I do not think this is correct.  Keith mentioned we need to check something else.

// RequireDecommisionNode requires that proper nodes are decommisioned
func RequireDecommissionNode(t *testing.T, sb testenv.DiffingSandbox, b ClusterBuilder, numNodes int32) {
	cluster := b.Cluster()

	err := wait.Poll(10*time.Second, 700*time.Second, func() (bool, error) {
		sts, err := fetchStatefulSet(sb, cluster.StatefulSetName())
		if err != nil {
			t.Logf("statefulset is not found %v", err)
			return false, err
		}

		if sts == nil {
			t.Log("statefulset is not found")
			return false, nil
		}

		if !statefulSetIsReady(sts) {
			t.Log("statefulset is not ready")
			return false, nil
		}

		if numNodes != sts.Status.Replicas {
			t.Log("statefulset replicas do not match")
			return false, nil
		}
		//
		err = makeDrainStatusChecker(t, sb, b, uint64(numNodes))
		if err != nil {
			t.Logf("makeDrainStatusChecker failed due to error %v\n", err)
			return false, nil
		}
		return true, nil
	})
	require.NoError(t, err)
}

func makeDrainStatusChecker(t *testing.T, sb testenv.DiffingSandbox, b ClusterBuilder, numNodes uint64) error {
	cluster := b.Cluster()
	cmd := []string{"/cockroach/cockroach", "node", "status", "--decommission", "--format=csv", cluster.SecureMode()}
	podname := fmt.Sprintf("%s-0", cluster.StatefulSetName())
	stdout, stderror, err := kube.ExecInPod(sb.Mgr.GetScheme(), sb.Mgr.GetConfig(), sb.Namespace,
		podname, resource.DbContainerName, cmd)
	if err != nil || stderror != "" {
		t.Logf("exec cmd = %s on pod=%s exit with error %v and stdError %s and ns %s", cmd, podname, err, stderror, sb.Namespace)
		return err
	}
	r := csv.NewReader(strings.NewReader(stdout))
	// skip header
	if _, err := r.Read(); err != nil {
		return err
	}
	// We are using the host to filter the decommissioned node.
	// Currently the id does not match the pod index because of the
	// pod parallel strategy
	host := fmt.Sprintf("%s-%d.%s.%s", cluster.StatefulSetName(),
		numNodes, cluster.StatefulSetName(), sb.Namespace)
	for {
		record, err := r.Read()
		if err == io.EOF {
			break
		}

		if err != nil {
			return errors.Wrapf(err, "failed to get node draining status")
		}

		idStr, address := record[0], record[1]

		if !strings.Contains(address, host) {
			continue
		}
		//if the address is for the last pod that was decommissioned we are checking the replicas
		id, err := strconv.ParseUint(idStr, 10, 32)
		if err != nil {
			return errors.Wrap(err, "failed to extract node id from string")
		}

		isLive, replicasStr, isDecommissioning := record[8], record[9], record[10]
		t.Logf("draining node do to decommission test\n")
		t.Logf("id=%s\n ", idStr)
		t.Logf("address=%s\n ", address)
		t.Logf("isLive=%s\n ", isLive)
		t.Logf("replicas=%s\n", replicasStr)
		t.Logf("isDecommissioning=%v\n", isDecommissioning)

		// we are not checking isLive != "true"  on tests because the operator exits with islive=true
		// and when the checks for the test run the node is already decommissioned so isLive can be false
		if isDecommissioning != "true" {
			return errors.New("unexpected node status")
		}

		replicas, err := strconv.ParseUint(replicasStr, 10, 64)
		if err != nil {
			return errors.Wrap(err, "failed to parse replicas number")
		}
		// Node has finished draining successfully if replicas=0
		// otherwise we will signal an error, so the backoff logic retry until replicas=0 or timeout
		if replicas != 0 {
			return errors.Wrap(err, fmt.Sprintf("node %d has not completed draining yet", id))
		}
	}

	return nil
}

// RequireDatabaseToFunctionInsecure tests that the database is functioning correctly on an
// db that is insecure.
func RequireDatabaseToFunctionInsecure(t *testing.T, sb testenv.DiffingSandbox, b ClusterBuilder) {
	requireDatabaseToFunction(t, sb, b, false)
}

// RequireDatabaseToFunction tests that the database is functioning correctly
// for a db cluster that is using an SSL certificate.
func RequireDatabaseToFunction(t *testing.T, sb testenv.DiffingSandbox, b ClusterBuilder) {
	requireDatabaseToFunction(t, sb, b, true)
}

func requireDatabaseToFunction(t *testing.T, sb testenv.DiffingSandbox, b ClusterBuilder, useSSL bool) {
	sb.Mgr.GetConfig()
	podName := fmt.Sprintf("%s-0.%s", b.Cluster().Name(), b.Cluster().Name())

	conn := &database.DBConnection{
		Ctx:    context.TODO(),
		Client: sb.Mgr.GetClient(),
		Port:   b.Cluster().Spec().SQLPort,
		UseSSL: useSSL,

		RestConfig:   sb.Mgr.GetConfig(),
		ServiceName:  podName,
		Namespace:    sb.Namespace,
		DatabaseName: "system",

		RunningInsideK8s: false,
	}

	// set the client certs since we are using SSL
	if useSSL {
		conn.ClientCertificateSecretName = b.Cluster().ClientTLSSecretName()
		conn.RootCertificateSecretName = b.Cluster().NodeTLSSecretName()
	}

	// Create a new database connection for the update.
	db, err := database.NewDbConnection(conn)
	require.NoError(t, err)
	defer db.Close()

	if _, err := db.Exec("CREATE DATABASE test_db"); err != nil {
		t.Fatal(err)
	}

	if _, err := db.Exec("USE test_db"); err != nil {
		t.Fatal(err)
	}

	// Create the "accounts" table.
	if _, err := db.Exec("CREATE TABLE IF NOT EXISTS accounts (id INT PRIMARY KEY, balance INT)"); err != nil {
		t.Fatal(err)
	}

	// Insert two rows into the "accounts" table.
	if _, err := db.Exec(
		"INSERT INTO accounts (id, balance) VALUES (1, 1000), (2, 250)"); err != nil {
		t.Fatal(err)
	}

	// Print out the balances.
	rows, err := db.Query("SELECT id, balance FROM accounts")
	if err != nil {
		t.Fatal(err)
	}
	defer rows.Close()
	t.Log("Initial balances:")
	for rows.Next() {
		var id, balance int
		if err := rows.Scan(&id, &balance); err != nil {
			t.Fatal(err)
		}
		t.Log("balances", id, balance)
	}

	countRows, err := db.Query("SELECT COUNT(*) as count FROM accounts")
	if err != nil {
		t.Fatal(err)
	}
	defer countRows.Close()
	count := getCount(t, countRows)
	if count != 2 {
		t.Fatal(fmt.Errorf("found incorrect number of rows.  Expected 2 got %v", count))
	}

	t.Log("finished testing database")
}

func getCount(t *testing.T, rows *sql.Rows) (count int) {
	for rows.Next() {
		err := rows.Scan(&count)
		if err != nil {
			t.Fatal(err)
		}
	}
	return count
}

// RequirePVCToResize checks that the PVCs are resized correctly
func RequirePVCToResize(t *testing.T, sb testenv.DiffingSandbox, b ClusterBuilder, quantity apiresource.Quantity) {
	cluster := b.Cluster()

	// TODO rewrite this
	err := wait.Poll(10*time.Second, 500*time.Second, func() (bool, error) {
		ss, err := fetchStatefulSet(sb, cluster.StatefulSetName())
		if err != nil {
			return false, err
		}

		if ss == nil {
			t.Logf("stateful set is not found")
			return false, nil
		}

		if !statefulSetIsReady(ss) {
			return false, nil
		}
		clientset, err := kubernetes.NewForConfig(sb.Mgr.GetConfig())
		require.NoError(t, err)

		resized, err := resizedPVCs(context.TODO(), ss, b.Cluster(), clientset, t, quantity)
		require.NoError(t, err)

		return resized, nil
	})
	require.NoError(t, err)
}

// test to see if all PVCs are resized
func resizedPVCs(ctx context.Context, sts *appsv1.StatefulSet, cluster *resource.Cluster,
	clientset *kubernetes.Clientset, t *testing.T, quantity apiresource.Quantity) (bool, error) {

	prefixes := make([]string, len(sts.Spec.VolumeClaimTemplates))
	pvcsToKeep := make(map[string]bool, int(*sts.Spec.Replicas)*len(sts.Spec.VolumeClaimTemplates))
	for j, pvct := range sts.Spec.VolumeClaimTemplates {
		prefixes[j] = fmt.Sprintf("%s-%s-", pvct.Name, sts.Name)

		for i := int32(0); i < *sts.Spec.Replicas; i++ {
			name := fmt.Sprintf("%s-%s-%d", pvct.Name, sts.Name, i)
			pvcsToKeep[name] = true
		}
	}

	selector, err := metav1.LabelSelectorAsSelector(sts.Spec.Selector)
	if err != nil {
		return false, err
	}

	pvcs, err := clientset.CoreV1().PersistentVolumeClaims(cluster.Namespace()).List(ctx, metav1.ListOptions{
		LabelSelector: selector.String(),
	})

	if err != nil {
		return false, err
	}

	for _, pvc := range pvcs.Items {
		t.Logf("checking pvc %s", pvc.Name)
		// Resize PVCs that are still in use
		if pvcsToKeep[pvc.Name] {
			if !pvc.Spec.Resources.Requests.Storage().Equal(quantity) {
				return false, nil
			}
		}
	}

	return true, nil
}

func logPods(ctx context.Context, sts *appsv1.StatefulSet, cluster *resource.Cluster,
	sb testenv.DiffingSandbox, t *testing.T) error {
	// create a new clientset to talk to k8s
	clientset, err := kubernetes.NewForConfig(sb.Mgr.GetConfig())
	if err != nil {
		return err
	}

	// the LabelSelector I thought worked did not
	// so I just get all of the Pods in a NS
	options := metav1.ListOptions{
		//LabelSelector: "app=" + cluster.StatefulSetName(),
	}

	// Get all pods
	podList, err := clientset.CoreV1().Pods(sts.Namespace).List(ctx, options)
	if err != nil {
		return err
	}

	if len(podList.Items) == 0 {
		t.Log("no pods found")
	}

	// Print out pretty into on the Pods
	for _, podInfo := range (*podList).Items {
		t.Logf("pods-name=%v\n", podInfo.Name)
		t.Logf("pods-status=%v\n", podInfo.Status.Phase)
		t.Logf("pods-condition=%v\n", podInfo.Status.Conditions)
		/*
			// TODO if pod is running but not ready for some period get pod logs
			if kube.IsPodReady(&podInfo) {
				t.Logf("pods-condition=%v\n", podInfo.Status.Conditions)
			}
		*/
	}

	return nil
}

<<<<<<< HEAD
func getPodLog(ctx context.Context, podName string, namespace string, clientset kubernetes.Interface) (string, error) {

	// This func will print out the pod logs
	// This is code that is used by version checker and we should probably refactor
	// this and move it into kube package.
	// But right now it is untested
	podLogOpts := corev1.PodLogOptions{}
	req := clientset.CoreV1().Pods(namespace).GetLogs(podName, &podLogOpts)

	podLogs, err := req.Stream(ctx)
	if err != nil {
		msg := "error in opening stream"
		return "", errors.Wrapf(err, msg)
	}
	defer podLogs.Close()

	buf := new(bytes.Buffer)
	_, err = io.Copy(buf, podLogs)
	if err != nil {
		msg := "error in copying stream"
		return "", errors.Wrapf(err, msg)
	}
	return buf.String(), nil
}

// RequireNumberOfPVCs checks that the number of PVCs is as specified
=======
// RequireNumberOfPVCs checks that the correct number of PVCs are claimed
>>>>>>> 9436d01c
func RequireNumberOfPVCs(t *testing.T, ctx context.Context, sb testenv.DiffingSandbox, b ClusterBuilder, quantity int) {
	pvcList, err := fetchPVCs(ctx, sb, b)
	require.Nil(t, err)

	boundPVCCount := 0
	for _, pvc := range pvcList.Items {
		if pvc.Status.Phase == corev1.ClaimBound {
			boundPVCCount = boundPVCCount + 1
		}
	}
	require.Equal(t, quantity, boundPVCCount)
}

func fetchPVCs(ctx context.Context, sb testenv.DiffingSandbox, b ClusterBuilder) (*corev1.PersistentVolumeClaimList, error) {
	cluster := b.Cluster()
	var pvcList *corev1.PersistentVolumeClaimList

	err := wait.Poll(10*time.Second, 500*time.Second, func() (bool, error) {
		clientset, err := kubernetes.NewForConfig(sb.Mgr.GetConfig())
		if err != nil {
			return false, err
		}

		sts, err := fetchStatefulSet(sb, cluster.StatefulSetName())

		pvcList, err = clientset.CoreV1().PersistentVolumeClaims(cluster.Namespace()).List(ctx, metav1.ListOptions{
			LabelSelector: metav1.FormatLabelSelector(sts.Spec.Selector),
		})
		if err != nil {
			return false, err
		}
		return true, nil
	})

	if err != nil {
		return nil, err
	}
	return pvcList, nil
}<|MERGE_RESOLUTION|>--- conflicted
+++ resolved
@@ -531,36 +531,7 @@
 	return nil
 }
 
-<<<<<<< HEAD
-func getPodLog(ctx context.Context, podName string, namespace string, clientset kubernetes.Interface) (string, error) {
-
-	// This func will print out the pod logs
-	// This is code that is used by version checker and we should probably refactor
-	// this and move it into kube package.
-	// But right now it is untested
-	podLogOpts := corev1.PodLogOptions{}
-	req := clientset.CoreV1().Pods(namespace).GetLogs(podName, &podLogOpts)
-
-	podLogs, err := req.Stream(ctx)
-	if err != nil {
-		msg := "error in opening stream"
-		return "", errors.Wrapf(err, msg)
-	}
-	defer podLogs.Close()
-
-	buf := new(bytes.Buffer)
-	_, err = io.Copy(buf, podLogs)
-	if err != nil {
-		msg := "error in copying stream"
-		return "", errors.Wrapf(err, msg)
-	}
-	return buf.String(), nil
-}
-
-// RequireNumberOfPVCs checks that the number of PVCs is as specified
-=======
 // RequireNumberOfPVCs checks that the correct number of PVCs are claimed
->>>>>>> 9436d01c
 func RequireNumberOfPVCs(t *testing.T, ctx context.Context, sb testenv.DiffingSandbox, b ClusterBuilder, quantity int) {
 	pvcList, err := fetchPVCs(ctx, sb, b)
 	require.Nil(t, err)
