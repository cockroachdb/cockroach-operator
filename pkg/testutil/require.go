--- conflicted
+++ resolved
@@ -527,23 +527,6 @@
 	require.Equal(t, quantity, boundPVCCount)
 }
 
-<<<<<<< HEAD
-// RequireNumberOfPVCs checks that the number of PVCs is as specified
-func RequireNumberOfPVCs(t *testing.T, ctx context.Context, sb testenv.DiffingSandbox, b ClusterBuilder, quantity int) {
-	pvcList, err := fetchPVCs(ctx, sb, b)
-	require.Nil(t, err)
-
-	boundPVCCount := 0
-	for _, pvc := range pvcList.Items {
-		if pvc.Status.Phase == corev1.ClaimBound {
-			boundPVCCount = boundPVCCount + 1
-		}
-	}
-	require.Equal(t, quantity, boundPVCCount)
-}
-
-=======
->>>>>>> 95f9aa56
 func fetchPVCs(ctx context.Context, sb testenv.DiffingSandbox, b ClusterBuilder) (*corev1.PersistentVolumeClaimList, error) {
 	cluster := b.Cluster()
 	var pvcList *corev1.PersistentVolumeClaimList
