--- conflicted
+++ resolved
@@ -65,13 +65,8 @@
 	return fd.actorToExecute
 }
 
-<<<<<<< HEAD
-func (fd *fakeDirector) GetActorsToExecute(_ *resource.Cluster) []actor.Actor {
-	return fd.actorsToExecute
-=======
 func (fd *fakeDirector) GetActorToExecute(_ context.Context, _ *resource.Cluster, _ logr.Logger) (actor.Actor, error) {
 	return fd.actorToExecute, nil
->>>>>>> b130a51a
 }
 
 func (fd *fakeDirector) ActAtomically(ctx context.Context, cluster *resource.Cluster, a actor.Actor) error {
